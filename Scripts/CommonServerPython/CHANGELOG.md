--- conflicted
+++ resolved
@@ -1,8 +1,5 @@
 ## [Unreleased]
-<<<<<<< HEAD
 Added the *timeline* argument to the ***return_outputs*** convenience function.
-=======
-
 
 ## [20.2.3] - 2020-02-18
 Added cveRegex to validate cve_id format.
@@ -13,7 +10,6 @@
 
 ## [20.1.2] - 2020-01-22
 Added encode string results - safe handle unicode strings to demisto results
->>>>>>> 45da6341
 
 ## [20.1.0] - 2020-01-07
  - Added the ***argToBoolean*** command, which takes a input value of type string or boolean and converts it to boolean.
