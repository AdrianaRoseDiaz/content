--- conflicted
+++ resolved
@@ -1,11 +1,6 @@
 ## [Unreleased]
-<<<<<<< HEAD
-Added the *Max incidents per fetch* parameter, which specifies the maximum number of incidents to retrieve per fetch. The maximum for this parameter is 50.
-Logging improvement.
-=======
 - Logging improvement.
 - Added the *Max incidents per fetch* parameter, which specifies the maximum number of incidents to retrieve per fetch. The maximum for this parameter is 50.
->>>>>>> 2a740bdc
 
 ## [19.11.0] - 2019-11-12
   - Improved implementation of the ***ews-move-item-between-mailboxes*** command.
