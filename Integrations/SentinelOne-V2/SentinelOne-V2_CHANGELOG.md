## [Unreleased]
<<<<<<< HEAD
Added 5 commands.
  - ***sentinelone-get-events***
  - ***sentinelone-create-query***
  - ***sentinelone-get-processes***
  - ***sentinelone-shutdown-agent***
  - ***sentinelone-uninstall-agent***
=======


## [19.8.0] - 2019-08-06
Added 3 commands.
  - ***sentinelone-disconnect-agent***
  - ***sentinelone-connect-agent***
  - ***broadcast-message***
>>>>>>> 309c1873
<|MERGE_RESOLUTION|>--- conflicted
+++ resolved
@@ -1,17 +1,8 @@
 ## [Unreleased]
-<<<<<<< HEAD
-Added 5 commands.
-  - ***sentinelone-get-events***
-  - ***sentinelone-create-query***
-  - ***sentinelone-get-processes***
-  - ***sentinelone-shutdown-agent***
-  - ***sentinelone-uninstall-agent***
-=======
 
 
 ## [19.8.0] - 2019-08-06
 Added 3 commands.
   - ***sentinelone-disconnect-agent***
   - ***sentinelone-connect-agent***
-  - ***broadcast-message***
->>>>>>> 309c1873
+  - ***broadcast-message***