--- conflicted
+++ resolved
@@ -2213,10 +2213,7 @@
   dockerimage: demisto/py-ews:2.0
   isfetch: true
   runonce: false
-<<<<<<< HEAD
-=======
 releaseNotes: "Improved error messages."
->>>>>>> 6aa86241
 tests:
   - pyEWS_Test
   - 'EWS search-mailbox test'