--- conflicted
+++ resolved
@@ -231,10 +231,6 @@
     execution: false
     name: eis-update
   dockerimage: demisto/teams:1.0.0.6483
-<<<<<<< HEAD
-  feed: false
-=======
->>>>>>> 5fd29854
   isfetch: false
   longRunning: true
   longRunningPort: true
