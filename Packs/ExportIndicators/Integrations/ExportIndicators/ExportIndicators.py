--- conflicted
+++ resolved
@@ -2,7 +2,9 @@
 from CommonServerPython import *
 from CommonServerUserPython import *
 
+import re
 import json
+import traceback
 from base64 import b64decode
 from multiprocessing import Process
 from gevent.pywsgi import WSGIServer
@@ -10,13 +12,7 @@
 from flask import Flask, Response, request
 from netaddr import IPAddress, iprange_to_cidrs
 from ssl import SSLContext, SSLError, PROTOCOL_TLSv1_2
-<<<<<<< HEAD
 from typing import Callable, List, Any, cast, Dict, Tuple
-=======
-from multiprocessing import Process
-import re
-import traceback
->>>>>>> 0fbb8e57
 
 
 class Handler:
@@ -54,13 +50,10 @@
 CTX_FORMAT_ERR_MSG: str = 'Please provide a valid format from: text, json, json-seq, csv, mgw, panosurl and proxysg'
 CTX_LIMIT_ERR_MSG: str = 'Please provide a valid integer for List Size'
 CTX_OFFSET_ERR_MSG: str = 'Please provide a valid integer for Starting Index'
-<<<<<<< HEAD
+CTX_MWG_TYPE_ERR_MSG: str = 'The McAFee Web Gateway type can only be one of the following: string,' \
+                            ' applcontrol, dimension, category, ip, mediatype, number, regex'
 CTX_COLLAPSE_ERR_MSG: str = 'The Collapse parameter can only get the following: 0 - Dont Collapse, ' \
                             '1 - Collapse to Ranges, 2 - Collapse to CIDRS'
-=======
-CTX_MWG_TYPE_ERR_MSG: str = 'The McAFee Web Gateway type can only be one of the following: string,' \
-                            ' applcontrol, dimension, category, ip, mediatype, number, regex'
->>>>>>> 0fbb8e57
 CTX_MISSING_REFRESH_ERR_MSG: str = 'Refresh Rate must be "number date_range_unit", examples: (2 hours, 4 minutes, ' \
                                    '6 months, 1 day, etc.)'
 CTX_NO_URLS_IN_PROXYSG_FORMAT = 'ProxySG format only outputs URLs - no URLs found in the current query'
@@ -70,6 +63,10 @@
 MIMETYPE_CSV: str = 'text/csv'
 MIMETYPE_TEXT: str = 'text/plain'
 
+DONT_COLLAPSE = "Don't Collapse"
+COLLAPSE_TO_CIDR = "To CIDRS"
+COLLAPSE_TO_RANGES = "To Ranges"
+
 _PROTOCOL_REMOVAL = re.compile(r'^(?:[a-z]+:)*//')
 _PORT_REMOVAL = re.compile(r'^([a-z0-9\-\.]+)(?:\:[0-9]+)*')
 _INVALID_TOKEN_REMOVAL = re.compile(r'(?:[^\./+=\?&]+\*[^\./+=\?&]*)|(?:[^\./+=\?&]*\*[^\./+=\?&]+)')
@@ -81,7 +78,9 @@
 class RequestArguments:
     def __init__(self, query: str, out_format: str = FORMAT_TEXT, limit: int = 10000, offset: int = 0,
                  mwg_type: str = 'string', strip_port: bool = False, drop_invalids: bool = False,
-                 category_default: str = 'bc_category', category_attribute: str = ''):
+                 category_default: str = 'bc_category', category_attribute: str = '',
+                 collapse_ips: str = DONT_COLLAPSE):
+
         self.query = query
         self.out_format = out_format
         self.limit = limit
@@ -91,6 +90,7 @@
         self.drop_invalids = drop_invalids
         self.category_default = category_default
         self.category_attribute = []  # type:List
+        self.collapse_ips = collapse_ips
 
         if category_attribute is not None:
             category_attribute_list = category_attribute.split(',')
@@ -123,12 +123,11 @@
         elif self.category_attribute != last_update_data.get('category_attribute'):
             return True
 
+        elif self.collapse_ips != last_update_data.get('collapse_ips'):
+            return True
+
         return False
 
-
-DONT_COLLAPSE = "Don't Collapse"
-COLLAPSE_TO_CIDR = "To CIDRS"
-COLLAPSE_TO_RANGES = "To Ranges"
 
 ''' HELPER FUNCTIONS '''
 
@@ -164,30 +163,25 @@
     return port
 
 
-<<<<<<< HEAD
-def refresh_outbound_context(indicator_query: str, out_format: str, limit: int = 0, offset: int = 0,
-                             collapse_ips=DONT_COLLAPSE) -> str:
-=======
 def refresh_outbound_context(request_args: RequestArguments) -> str:
->>>>>>> 0fbb8e57
     """
     Refresh the cache values and format using an indicator_query to call demisto.searchIndicators
     Returns: List(IoCs in output format)
     """
     now = datetime.now()
-<<<<<<< HEAD
-    iocs = find_indicators_with_limit(indicator_query, limit, offset)  # poll indicators into list from demisto
-    out_dict, actual_indicator_amount = create_values_for_returned_dict(iocs, out_format, collapse_ips=collapse_ips)
+    # poll indicators into list from demisto
+    iocs = find_indicators_with_limit(request_args.query, request_args.limit, request_args.offset)
+    out_dict, actual_indicator_amount = create_values_for_returned_dict(iocs, request_args)
 
     # re-polling in case ip collapse caused a lack in results
-    if collapse_ips != DONT_COLLAPSE:
-        while actual_indicator_amount < limit:
+    if request_args.collapse_ips != DONT_COLLAPSE:
+        while actual_indicator_amount < request_args.limit:
             # from where to start the new poll and how many results should be fetched
-            new_offset = len(iocs) + offset + actual_indicator_amount - 1
-            new_limit = limit - actual_indicator_amount
+            new_offset = len(iocs) + request_args.offset + actual_indicator_amount - 1
+            new_limit = request_args.limit - actual_indicator_amount
 
             # poll additional indicators into list from demisto
-            new_iocs = find_indicators_with_limit(indicator_query, new_limit, new_offset)
+            new_iocs = find_indicators_with_limit(request_args.query, new_limit, new_offset)
 
             # in case no additional indicators exist - exit
             if len(new_iocs) == 0:
@@ -197,14 +191,8 @@
             iocs += new_iocs
 
             # reformat the output
-            out_dict, actual_indicator_amount = create_values_for_returned_dict(iocs, out_format,
-                                                                                collapse_ips=collapse_ips)
-
-    out_dict[CTX_MIMETYPE_KEY] = 'application/json' if out_format == FORMAT_JSON else 'text/plain'
-=======
-    # poll indicators into list from demisto
-    iocs = find_indicators_with_limit(request_args.query, request_args.limit, request_args.offset)
-    out_dict = create_values_out_dict(iocs, request_args)
+            out_dict, actual_indicator_amount = create_values_for_returned_dict(iocs, request_args)
+
     if request_args.out_format == FORMAT_JSON:
         out_dict[CTX_MIMETYPE_KEY] = MIMETYPE_JSON
 
@@ -217,7 +205,6 @@
     else:
         out_dict[CTX_MIMETYPE_KEY] = MIMETYPE_TEXT
 
->>>>>>> 0fbb8e57
     demisto.setIntegrationContext({
         "last_output": out_dict,
         'last_run': date_to_timestamp(now),
@@ -276,7 +263,6 @@
     return iocs, next_page
 
 
-<<<<<<< HEAD
 def ip_groups_to_cidrs(ip_range_groups: list):
     """Collapse ip groups list to CIDRs
 
@@ -383,8 +369,6 @@
         return ip_groups_to_cidrs(ips_range_groups)
 
 
-def create_values_for_returned_dict(iocs: list, out_format: str, collapse_ips=DONT_COLLAPSE) -> Tuple[dict, int]:
-=======
 def panos_url_formatting(iocs: list, drop_invalids: bool, strip_port: bool):
     formatted_indicators = []  # type:List
     for indicator_data in iocs:
@@ -512,32 +496,27 @@
     return {CTX_VALUES_KEY: string_formatted_indicators}
 
 
-def create_values_out_dict(iocs: list, request_args: RequestArguments) -> dict:
->>>>>>> 0fbb8e57
+def create_values_for_returned_dict(iocs: list, request_args: RequestArguments) -> Tuple[dict, int]:
     """
     Create a dictionary for output values using the selected format (json, json-seq, text, csv, McAfee Web Gateway,
     Symantec ProxySG, panosurl)
     """
     if request_args.out_format == FORMAT_PANOSURL:
-        return panos_url_formatting(iocs, request_args.drop_invalids, request_args.strip_port)
+        return panos_url_formatting(iocs, request_args.drop_invalids, request_args.strip_port), len(iocs)
 
     if request_args.out_format == FORMAT_PROXYSG:
-        return create_proxysg_out_format(iocs, request_args.category_attribute, request_args.category_default)
+        return create_proxysg_out_format(iocs, request_args.category_attribute, request_args.category_default), len(iocs)
 
     if request_args.out_format == FORMAT_MWG:
-        return create_mwg_out_format(iocs, request_args.mwg_type)
+        return create_mwg_out_format(iocs, request_args.mwg_type), len(iocs)
 
     if request_args.out_format == FORMAT_JSON:
-        return create_json_out_format(iocs)
+        return create_json_out_format(iocs), len(iocs)
 
     if request_args.out_format == FORMAT_XSOAR_JSON:
         iocs_list = [ioc for ioc in iocs]
-<<<<<<< HEAD
         return {CTX_VALUES_KEY: json.dumps(iocs_list)}, len(iocs)
-=======
-        return {CTX_VALUES_KEY: json.dumps(iocs_list)}
-
->>>>>>> 0fbb8e57
+
     else:
         ipv4_formatted_indicators = []
         ipv6_formatted_indicators = []
@@ -553,21 +532,17 @@
             value = ioc.get('value')
             type = ioc.get('indicator_type')
             if value:
-<<<<<<< HEAD
-                if out_format == FORMAT_TEXT:
-                    if type == 'IP' and collapse_ips != DONT_COLLAPSE:
+                if request_args.out_format in [FORMAT_TEXT, FORMAT_CSV]:
+                    if type == 'IP' and request_args.collapse_ips != DONT_COLLAPSE:
                         ipv4_formatted_indicators.append(IPAddress(value))
-                    elif type == 'IPv6' and collapse_ips != DONT_COLLAPSE:
+
+                    elif type == 'IPv6' and request_args.collapse_ips != DONT_COLLAPSE:
                         ipv6_formatted_indicators.append(IPAddress(value))
+
                     else:
                         formatted_indicators.append(value)
-                elif out_format == FORMAT_JSON_SEQ:
-=======
-                if request_args.out_format in [FORMAT_TEXT, FORMAT_CSV]:
-                    formatted_indicators.append(value)
 
                 elif request_args.out_format == FORMAT_XSOAR_JSON_SEQ:
->>>>>>> 0fbb8e57
                     formatted_indicators.append(json.dumps(ioc))
 
                 elif request_args.out_format == FORMAT_JSON_SEQ:
@@ -580,11 +555,11 @@
                     formatted_indicators.append(list_to_str(values, map_func=lambda val: f'"{val}"'))
 
         if len(ipv4_formatted_indicators) > 0:
-            ipv4_formatted_indicators = ips_to_ranges(ipv4_formatted_indicators, collapse_ips)
+            ipv4_formatted_indicators = ips_to_ranges(ipv4_formatted_indicators, request_args.collapse_ips)
             formatted_indicators.extend(ipv4_formatted_indicators)
 
         if len(ipv6_formatted_indicators) > 0:
-            ipv6_formatted_indicators = ips_to_ranges(ipv6_formatted_indicators, collapse_ips)
+            ipv6_formatted_indicators = ips_to_ranges(ipv6_formatted_indicators, request_args.collapse_ips)
             formatted_indicators.extend(ipv6_formatted_indicators)
 
     return {CTX_VALUES_KEY: list_to_str(formatted_indicators, '\n')}, len(formatted_indicators)
@@ -596,32 +571,8 @@
     return ctx.get(CTX_MIMETYPE_KEY, 'text/plain')
 
 
-<<<<<<< HEAD
-def is_request_change(limit, offset, out_format=FORMAT_TEXT, last_update_data={}) -> bool:
-    """ Checks for changes in the request params
-
-    Args:
-        limit (int): limit on how many indicators should be exported.
-        offset (int): the index of the indicator from which the list should be exported.
-        out_format (str): the requested output format.
-        last_update_data (dict): the cached params for the last request.
-
-    Returns:
-        bool. True if limit/offset/out_format params have changed since the last request, False otherwise.
-    """
-    last_limit = last_update_data.get('last_limit')
-    last_offset = last_update_data.get('last_offset')
-    last_format = last_update_data.get('last_format')
-
-    return out_format != last_format or limit != last_limit or offset != last_offset
-
-
-def get_outbound_ioc_values(on_demand, limit, offset, indicator_query='', out_format=FORMAT_TEXT, last_update_data={},
-                            cache_refresh_rate=None, collapse_ips=DONT_COLLAPSE) -> str:
-=======
 def get_outbound_ioc_values(on_demand, request_args: RequestArguments,
                             last_update_data={}, cache_refresh_rate=None) -> str:
->>>>>>> 0fbb8e57
     """
     Get the ioc list to return in the list
     """
@@ -641,25 +592,13 @@
         if last_update:
             # takes the cache_refresh_rate amount of time back since run time.
             cache_time, _ = parse_date_range(cache_refresh_rate, to_timestamp=True)
-<<<<<<< HEAD
-            if last_update <= cache_time or is_request_change(limit, offset, out_format, last_update_data) or \
-                    indicator_query != last_query:
-                values_str = refresh_outbound_context(indicator_query, out_format, limit=limit, offset=offset,
-                                                      collapse_ips=collapse_ips)
-=======
             if last_update <= cache_time or request_args.is_request_change(last_update_data) or \
                     request_args.query != last_query:
                 values_str = refresh_outbound_context(request_args=request_args)
->>>>>>> 0fbb8e57
             else:
                 values_str = get_ioc_values_str_from_context(request_args=request_args)
         else:
-<<<<<<< HEAD
-            values_str = refresh_outbound_context(indicator_query, out_format, limit=limit, offset=offset,
-                                                  collapse_ips=collapse_ips)
-=======
             values_str = refresh_outbound_context(request_args)
->>>>>>> 0fbb8e57
 
     return values_str
 
@@ -672,13 +611,8 @@
         if request_args.offset > len(iocs):
             return ''
 
-<<<<<<< HEAD
-        iocs = iocs[offset: limit + offset]
-        returned_dict, _ = create_values_for_returned_dict(iocs, new_format)
-=======
         iocs = iocs[request_args.offset: request_args.limit + request_args.offset]
-        returned_dict = create_values_out_dict(iocs, request_args=request_args)
->>>>>>> 0fbb8e57
+        returned_dict, _ = create_values_for_returned_dict(iocs, request_args=request_args)
         current_cache = demisto.getIntegrationContext()
         current_cache['last_output'] = returned_dict
         demisto.setIntegrationContext(current_cache)
@@ -730,25 +664,12 @@
     offset = try_parse_integer(request.args.get('s', 0), CTX_OFFSET_ERR_MSG)
     out_format = request.args.get('v', params.get('format', 'text'))
     query = request.args.get('q', params.get('indicators_query'))
-<<<<<<< HEAD
-    collapse_ips = request.args.get('tr', params.get('collapse_ips', DONT_COLLAPSE))
-
-    if collapse_ips is not None and collapse_ips not in [DONT_COLLAPSE, COLLAPSE_TO_CIDR, COLLAPSE_TO_RANGES]:
-        collapse_ips = try_parse_integer(collapse_ips, CTX_COLLAPSE_ERR_MSG)
-        if collapse_ips == 0:
-            collapse_ips = DONT_COLLAPSE
-
-        elif collapse_ips == 1:
-            collapse_ips = COLLAPSE_TO_RANGES
-
-        elif collapse_ips == 2:
-            collapse_ips = COLLAPSE_TO_CIDR
-=======
     mwg_type = request.args.get('t', params.get('mwg_type', "string"))
     strip_port = request.args.get('sp', params.get('strip_port', False))
     drop_invalids = request.args.get('di', params.get('drop_invalids', False))
     category_default = request.args.get('cd', params.get('category_default', 'bc_category'))
     category_attribute = request.args.get('ca', params.get('category_attribute', ''))
+    collapse_ips = request.args.get('tr', params.get('collapse_ips', DONT_COLLAPSE))
 
     # handle flags
     if strip_port is not None and strip_port == '':
@@ -756,7 +677,17 @@
 
     if drop_invalids is not None and drop_invalids == '':
         drop_invalids = True
->>>>>>> 0fbb8e57
+
+    if collapse_ips is not None and collapse_ips not in [DONT_COLLAPSE, COLLAPSE_TO_CIDR, COLLAPSE_TO_RANGES]:
+        collapse_ips = try_parse_integer(collapse_ips, CTX_COLLAPSE_ERR_MSG)
+        if collapse_ips == 0:
+            collapse_ips = DONT_COLLAPSE
+
+        elif collapse_ips == 1:
+            collapse_ips = COLLAPSE_TO_RANGES
+
+        elif collapse_ips == 2:
+            collapse_ips = COLLAPSE_TO_CIDR
 
     # prevent given empty params
     if len(query) == 0:
@@ -771,9 +702,6 @@
                           FORMAT_XSOAR_JSON_SEQ, FORAMT_ARG_XSOAR_JSON_SEQ, FORMAT_XSOAR_CSV, FORMAT_ARG_XSOAR_CSV]:
         raise DemistoException(CTX_FORMAT_ERR_MSG)
 
-<<<<<<< HEAD
-    return limit, offset, out_format, query, collapse_ips
-=======
     elif out_format in [FORMAT_ARG_PROXYSG, FORMAT_ARG_BLUECOAT]:
         out_format = FORMAT_PROXYSG
 
@@ -793,8 +721,7 @@
         out_format = FORMAT_XSOAR_CSV
 
     return RequestArguments(query, out_format, limit, offset, mwg_type, strip_port, drop_invalids, category_default,
-                            category_attribute)
->>>>>>> 0fbb8e57
+                            category_attribute, collapse_ips)
 
 
 @APP.route('/', methods=['GET'])
@@ -815,23 +742,13 @@
                 demisto.debug(err_msg)
                 return Response(err_msg, status=401)
 
-<<<<<<< HEAD
-        limit, offset, out_format, query, collapse_ips = get_request_args(params)
-=======
         request_args = get_request_args(params)
->>>>>>> 0fbb8e57
 
         values = get_outbound_ioc_values(
             on_demand=params.get('on_demand'),
             last_update_data=demisto.getIntegrationContext(),
-<<<<<<< HEAD
-            indicator_query=query,
-            cache_refresh_rate=params.get('cache_refresh_rate'),
-            collapse_ips=collapse_ips
-=======
             cache_refresh_rate=params.get('cache_refresh_rate'),
             request_args=request_args
->>>>>>> 0fbb8e57
         )
 
         mimetype = get_outbound_mimetype()
@@ -946,21 +863,17 @@
     query = args.get('query')
     out_format = args.get('format')
     offset = args.get('offset')
-<<<<<<< HEAD
-    collapse_ips = args.get('collapse_ips')
-    indicators = refresh_outbound_context(query, out_format, limit=limit, offset=offset, collapse_ips=collapse_ips)
-=======
     mwg_type = args.get('mwg_type')
     strip_port = args.get('strip_port') == 'True'
     drop_invalids = args.get('drop_invalids') == 'True'
     category_attribute = args.get('category_attribute')
     category_default = args.get('category_default')
+    collapse_ips = args.get('collapse_ips')
 
     request_args = RequestArguments(query, out_format, limit, offset, mwg_type, strip_port, drop_invalids,
-                                    category_default, category_attribute)
+                                    category_default, category_attribute, collapse_ips)
 
     indicators = refresh_outbound_context(request_args)
->>>>>>> 0fbb8e57
     hr = tableToMarkdown('List was updated successfully with the following values', indicators,
                          ['Indicators']) if print_indicators == 'true' else 'List was updated successfully'
     return hr, {}, indicators
