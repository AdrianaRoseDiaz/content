--- conflicted
+++ resolved
@@ -4569,7 +4569,716 @@
     - contextPath: DBotScore.Score
       description: The actual score.
       type: Number
-<<<<<<< HEAD
+  - arguments:
+    - default: true
+      description: A comma-separated list of CVE IDs to be used for getting the machines.
+      isArray: true
+      name: cve_id
+      required: true
+      secret: false
+    deprecated: false
+    description: Retrieves a list of machines affected by a vulnerability.
+    execution: false
+    name: microsoft-atp-list-machines-by-vulnerability
+    outputs:
+    - contextPath: MicrosoftATP.CveMachine.ID
+      description: The machine ID.
+      type: String
+    - contextPath: MicrosoftATP.CveMachine.ComputerDNSName
+      description: The machine hostname.
+      type: String
+    - contextPath: MicrosoftATP.CveMachine.OSPlatform
+      description: The operating system platform.
+      type: String
+    - contextPath: MicrosoftATP.CveMachine.RBACGroupName
+      description: The machine RBAC group name.
+      type: String
+    - contextPath: MicrosoftATP.CveMachine.CVE
+      description: The given CVE IDs related to this machine.
+      type: Unknown
+  - arguments:
+    - default: true
+      description: A comma-separated list of file hashs (Sha1 or Sha256) to be used for getting the file info.
+      isArray: true
+      name: hash
+      required: true
+      secret: false
+    deprecated: false
+    description: Retrieves file info by a file hash (Sha1 or Sha256).
+    execution: false
+    name: microsoft-atp-get-file-info
+    outputs:
+    - contextPath: MicrosoftATP.File.Sha1
+      description: The SHA1 hash of the file.
+      type: String
+    - contextPath: MicrosoftATP.File.MD5
+      description: The Md5 hash of the file.
+      type: String
+    - contextPath: MicrosoftATP.File.Sha256
+      description: The SHA256 hash of the file.
+      type: String
+    - contextPath: MicrosoftATP.File.GlobalPrevalence
+      description: The file prevalence across organization.
+      type: Number
+    - contextPath: MicrosoftATP.File.GlobalFirstObserved
+      description: The first time the file was observed.
+      type: Date
+    - contextPath: MicrosoftATP.File.GlobalLastObserved
+      description: The last time the file was observed.
+      type: Date
+    - contextPath: MicrosoftATP.File.Size
+      description: The size of the file.
+      type: Number
+    - contextPath: MicrosoftATP.File.FileType
+      description: The type of the file.
+      type: String
+    - contextPath: MicrosoftATP.File.IsPeFile
+      description: True if the file is portable executable, False otherwise.
+      type: Boolean
+    - contextPath: MicrosoftATP.File.FilePublisher
+      description: The file's publisher.
+      type: String
+    - contextPath: MicrosoftATP.File.FileProductName
+      description: The file product name.
+      type: String
+    - contextPath: MicrosoftATP.File.Signer
+      description: The file signer.
+      type: String
+    - contextPath: MicrosoftATP.File.Issuer
+      description: The file issuer.
+      type: String
+    - contextPath: MicrosoftATP.File.SignerHash
+      description: The hash of the signing certificate.
+      type: String
+    - contextPath: MicrosoftATP.File.IsValidCertificate
+      description: Was signing certificate successfully verified by Microsoft Defender ATP agent.
+      type: Boolean
+    - contextPath: MicrosoftATP.File.DeterminationValue
+      description: The file determination value.
+      type: String
+    - contextPath: MicrosoftATP.File.DeterminationType
+      description: The file determination type.
+      type: String
+    - contextPath: File.SHA1
+      description: The SHA1 hash of the file.
+      type: String
+    - contextPath: File.SHA256
+      description: The SHA256 hash of the file.
+      type: String
+    - contextPath: File.Type
+      description: The file type.
+      type: String
+    - contextPath: File.Size
+      description: The file size.
+      type: Number
+  - arguments:
+    - default: false
+      description: The endpoint ID.
+      isArray: true
+      name: id
+      required: false
+      secret: false
+    - default: true
+      description: The endpoint IP address.
+      isArray: true
+      name: ip
+      required: false
+      secret: false
+    - default: false
+      description: The endpoint hostname.
+      isArray: true
+      name: hostname
+      required: false
+      secret: false
+    deprecated: false
+    description: Gets machines that have communicated with Microsoft Defender for Endpoint cloud. At least one of the following arguments is required ip, hostanme ot id. Otherwise, an error appears.
+    execution: false
+    name: endpoint
+    outputs:
+    - contextPath: Endpoint.ID
+      description: The endpoint's identifier.
+      type: String
+    - contextPath: Endpoint.Hostname
+      description: The hostname of the endpoint.
+      type: String
+    - contextPath: Endpoint.OS
+      description: The endpoint's operating system.
+      type: String
+    - contextPath: Endpoint.OSVersion
+      description: The endpoint's operating system's version.
+      type: String
+    - contextPath: Endpoint.IPAddress
+      description: The endpoint's IP address.
+      type: String
+    - contextPath: Endpoint.Status
+      description: The health status of the endpoint.
+      type: String
+    - contextPath: Endpoint.MACAddress
+      description: The endpoint's MAC address.
+      type: String
+    - contextPath: Endpoint.Vendor
+      description: The integration name of the endpoint vendor.
+      type: String
+    - contextPath: MicrosoftATP.Machine.ID
+      description: The machine ID.
+      type: String
+    - contextPath: MicrosoftATP.Machine.ComputerDNSName
+      description: The machine DNS name.
+      type: String
+    - contextPath: MicrosoftATP.Machine.FirstSeen
+      description: The first date and time where the machine was observed by Microsoft Defender ATP.
+      type: Date
+    - contextPath: MicrosoftATP.Machine.LastSeen
+      description: The last date and time where the machine was observed by Microsoft Defender ATP.
+      type: Date
+    - contextPath: MicrosoftATP.Machine.OSPlatform
+      description: The operating system platform.
+      type: String
+    - contextPath: MicrosoftATP.Machine.OSVersion
+      description: The operating system version.
+      type: String
+    - contextPath: MicrosoftATP.Machine.OSProcessor
+      description: The operating system processor.
+      type: String
+    - contextPath: MicrosoftATP.Machine.LastIPAddress
+      description: The last IP on the machine.
+      type: String
+    - contextPath: MicrosoftATP.Machine.LastExternalIPAddress
+      description: The last machine IP to access the internet.
+      type: String
+    - contextPath: MicrosoftATP.Machine.OSBuild
+      description: The operating system build number.
+      type: Number
+    - contextPath: MicrosoftATP.Machine.HealthStatus
+      description: The machine health status.
+      type: String
+    - contextPath: MicrosoftATP.Machine.RBACGroupID
+      description: The machine RBAC group ID.
+      type: Number
+    - contextPath: MicrosoftATP.Machine.RBACGroupName
+      description: The machine RBAC group name.
+      type: String
+    - contextPath: MicrosoftATP.Machine.RiskScore
+      description: The machine risk score.
+      type: String
+    - contextPath: MicrosoftATP.Machine.ExposureLevel
+      description: The machine exposure score.
+      type: String
+    - contextPath: MicrosoftATP.Machine.IsAADJoined
+      description: True if machine is AAD joined, False otherwise.
+      type: Boolean
+    - contextPath: MicrosoftATP.Machine.AADDeviceID
+      description: The AAD Device ID.
+      type: String
+    - contextPath: MicrosoftATP.Machine.MachineTags
+      description: Set of machine tags.
+      type: String
+    - contextPath: MicrosoftATP.Machine.IPAddresses.ipAddress
+      description: The machine IP address.
+      type: String
+    - contextPath: MicrosoftATP.Machine.IPAddresses.MACAddress
+      description: The machine MAC address.
+      type: String
+    - contextPath: MicrosoftATP.Machine.IPAddresses.operationalStatus
+      description: The machine operational status.
+      type: String
+    - contextPath: MicrosoftATP.Machine.IPAddresses.type
+      description: The machine macine IP address type.
+      type: String
+    - contextPath: MicrosoftATP.Machine.AgentVersion
+      description: The machine Agent version.
+      type: String
+  - arguments:
+    - default: false
+      description: 'A JSON object with list of MS defender ATP indicators to update. indicator_batch
+        query should by list of dictionaries. For example: [{"indicatorValue": "value1"}, {"indicatorValue": "value2"}]'
+      isArray: false
+      name: indicator_batch
+      required: true
+      secret: false
+    deprecated: false
+    description: Updates batch of indicator. If an indicator does not exist, a new indicator will be created.
+    execution: false
+    name: microsoft-atp-indicator-batch-update
+    outputs:
+    - contextPath: MicrosoftATP.Indicators.ID
+      description: Created by the system when the indicator is ingested. Generated
+        GUID/unique identifier.
+      type: String
+    - contextPath: MicrosoftATP.Indicators.Value
+      description: The value of the indicator.
+      type: String
+    - contextPath: MicrosoftATP.Indicators.FailureReason
+      description: The reason for update failure.
+      type: String
+    - contextPath: MicrosoftATP.Indicators.IsFailed
+      description: Whether the update was failed.
+      type: Boolean
+  - arguments:
+    - default: false
+      description: A comma-separated list of alert IDs.
+      isArray: true
+      name: alert_ids
+      required: true
+      secret: false
+    deprecated: false
+    description: Retrieves specific alert by the given alert ID.
+    execution: false
+    name: microsoft-atp-get-alert-by-id
+    outputs:
+    - contextPath: MicrosoftATP.Alert.ID
+      description: The alert ID.
+      type: String
+    - contextPath: MicrosoftATP.Alert.IncidentID
+      description: The Incident ID of the alert.
+      type: Number
+    - contextPath: MicrosoftATP.Alert.InvestigationID
+      description: The Investigation ID related to the alert.
+      type: Number
+    - contextPath: MicrosoftATP.Alert.InvestigationState
+      description: The current state of the Investigation.
+      type: String
+    - contextPath: MicrosoftATP.Alert.AssignedTo
+      description: The owner of the alert.
+      type: String
+    - contextPath: MicrosoftATP.Alert.Severity
+      description: The severity of the alert.
+      type: String
+    - contextPath: MicrosoftATP.Alert.Status
+      description: The current status of the alert.
+      type: String
+    - contextPath: MicrosoftATP.Alert.Classification
+      description: The alert Classification.
+      type: String
+    - contextPath: MicrosoftATP.Alert.Determination
+      description: The determination of the alert.
+      type: String
+    - contextPath: MicrosoftATP.Alert.DetectionSource
+      description: The detection source.
+      type: String
+    - contextPath: MicrosoftATP.Alert.Category
+      description: The category of the alert.
+      type: String
+    - contextPath: MicrosoftATP.Alert.ThreatFamilyName
+      description: The threat family.
+      type: String
+    - contextPath: MicrosoftATP.Alert.Title
+      description: The alert title.
+      type: String
+    - contextPath: MicrosoftATP.Alert.Description
+      description: The alert description.
+      type: String
+    - contextPath: MicrosoftATP.Alert.AlertCreationTime
+      description: The date and time the alert was created.
+      type: Date
+    - contextPath: MicrosoftATP.Alert.FirstEventTime
+      description: The first event time that triggered the alert on that machine.
+      type: Date
+    - contextPath: MicrosoftATP.Alert.LastEventTime
+      description: The last event time that triggered the alert on that machine.
+      type: Date
+    - contextPath: MicrosoftATP.Alert.LastUpdateTime
+      description: The first event time that triggered the alert on that machine.
+      type: Date
+    - contextPath: MicrosoftATP.Alert.ResolvedTime
+      description: The date and time in which the status of the alert was changed
+        to 'Resolved'.
+      type: Date
+    - contextPath: MicrosoftATP.Alert.MachineID
+      description: The machine ID that is associated with the alert.
+      type: String
+    - contextPath: MicrosoftATP.Alert.ComputerDNSName
+      description: The machine DNS name.
+      type: String
+    - contextPath: MicrosoftATP.Alert.AADTenantID
+      description: The AAD tenant ID.
+      type: String
+    - contextPath: MicrosoftATP.Alert.Comments.Comment
+      description: The alert comment string.
+      type: String
+    - contextPath: MicrosoftATP.Alert.Comments.CreatedBy
+      description: The alert comment created by string.
+      type: String
+    - contextPath: MicrosoftATP.Alert.Comments.CreatedTime
+      description: The alert comment created time date.
+      type: Date
+    - contextPath: MicrosoftATP.Alert.Evidence
+      description: Evidence related to the alert.
+      type: Unknown
+    - contextPath: MicrosoftATP.Alert.DetectorID
+      description: The ID of the detector that triggered the alert.
+      type: String
+    - contextPath: MicrosoftATP.Alert.ThreatName
+      description: The threat name.
+      type: String
+    - contextPath: MicrosoftATP.Alert.RelatedUser
+      description: Details of user related to a specific alert.
+      type: String
+    - contextPath: MicrosoftATP.Alert.MitreTechniques
+      description: Mitre Enterprise technique ID.
+      type: String
+    - contextPath: MicrosoftATP.Alert.RBACGroupName
+      description: The device RBAC group name.
+      type: String
+  - arguments:
+      - default: true
+        description: Machine ID to add file to.
+        isArray: false
+        name: machine_id
+        required: true
+        secret: false
+      - default: false
+        description: A comment to associate with the action.
+        isArray: false
+        name: comment
+        required: true
+        secret: false
+      - default: false
+        description: File path to get from device.
+        isArray: false
+        name: path
+        required: true
+        secret: false
+      - default: false
+        description: Action ID to retrieve status and data for.
+        isArray: false
+        name: machine_action_id
+        required: false
+        secret: false
+        deprecated: true
+      - default: false
+        description: interval between polling. Default is 10 seconds. Must be higher than 10.
+        isArray: false
+        name: interval_in_seconds
+        required: false
+        secret: false
+        deprecated: false
+      - default: false
+        description: Timeout for polling. Default is 600 seconds.
+        isArray: false
+        name: timeout_in_seconds
+        required: false
+        secret: false
+        deprecated: false
+    deprecated: false
+    description: 'Collect file from a device. NOTE: Backslashes in path must be escaped.'
+    execution: true
+    polling: true
+    name: microsoft-atp-live-response-get-file
+    outputs:
+    - contextPath: MicrosoftATP.LiveResponseAction.id
+      description: The machine action ID.
+      type: String
+    - contextPath: MicrosoftATP.LiveResponseAction.type
+      description: The machine action type.
+      type: String
+    - contextPath: MicrosoftATP.LiveResponseAction.title
+      description: The machine action title.
+      type: String
+    - contextPath: MicrosoftATP.LiveResponseAction.requestor
+      description: The machine action requestor.
+      type: String
+    - contextPath: MicrosoftATP.LiveResponseAction.requestorComment
+      description: The machine action requestorComment.
+      type: String
+    - contextPath: MicrosoftATP.LiveResponseAction.status
+      description: The machine action status.
+      type: String
+    - contextPath: MicrosoftATP.LiveResponseAction.machineId
+      description: The machine ID.
+      type: String
+    - contextPath: MicrosoftATP.LiveResponseAction.computerDnsName
+      description: The computerDnsName.
+      type: String
+    - contextPath: MicrosoftATP.LiveResponseAction.creationDateTimeUtc
+      description: The action creationDateTimeUtc.
+      type: Date
+    - contextPath: MicrosoftATP.LiveResponseAction.lastUpdateDateTimeUtc
+      description: The machine action lastUpdateDateTimeUtc.
+      type: Date
+    - contextPath: MicrosoftATP.LiveResponseAction.cancellationRequestor
+      description: The machine action cancellationRequestor.
+      type: String
+    - contextPath: MicrosoftATP.LiveResponseAction.cancellationComment
+      description: The machine action cancellationComment.
+      type: String
+    - contextPath: MicrosoftATP.LiveResponseAction.cancellationDateTimeUtc
+      description: The cancellationDateTimeUtc.
+      type: String
+    - contextPath: MicrosoftATP.LiveResponseAction.errorHResult
+      description: The errorHResult if exists.
+      type: String
+    - contextPath: MicrosoftATP.LiveResponseAction.scope
+      description: The action scope.
+      type: String
+    - contextPath: MicrosoftATP.LiveResponseAction.externalId
+      description: The machine action externalId.
+      type: String
+    - contextPath: MicrosoftATP.LiveResponseAction.requestSource
+      description: The machine action requestSource.
+      type: String
+    - contextPath: MicrosoftATP.LiveResponseAction.relatedFileInfo
+      description: The machine action relatedFileInfo.
+      type: String
+    - contextPath: MicrosoftATP.LiveResponseAction.commands.index
+      description: The machine action command index.
+      type: String
+    - contextPath: MicrosoftATP.LiveResponseAction.commands.startTime
+      description: The machine action command startTime.
+      type: String
+    - contextPath: MicrosoftATP.LiveResponseAction.commands.endTime
+      description: The machine action command endTime.
+      type: String
+    - contextPath: MicrosoftATP.LiveResponseAction.commands.commandStatus
+      description: The machine action command Status.
+      type: String
+    - contextPath: MicrosoftATP.LiveResponseAction.commands.errors
+      description: The machine action command errors if found.
+      type: String
+    - contextPath: MicrosoftATP.LiveResponseAction.commands.command.type
+      description: The machine action command type.
+      type: String
+    - contextPath: MicrosoftATP.LiveResponseAction.commands.command.params.key
+      description: The machine action command params key.
+      type: String
+    - contextPath: MicrosoftATP.LiveResponseAction.commands.command.params.value
+      description: The machine action command params value.
+      type: String
+    - contextPath: MicrosoftATP.LiveResponseAction.troubleshootInfo
+      description: The machine action troubleshootInfo.
+      type: String
+  - arguments:
+    - default: true
+      description: Machine ID to add file to.
+      isArray: false
+      name: machine_id
+      required: true
+      secret: false
+    - default: false
+      description: A comment to associate with the action.
+      isArray: false
+      name: comment
+      required: true
+      secret: false
+    - default: false
+      description: Script name to run on device
+      isArray: false
+      name: scriptName
+      required: true
+      secret: false
+    - default: false
+      description: Arguments to run the script with
+      isArray: false
+      name: arguments
+      required: false
+      secret: false
+    - default: false
+      description: Action ID to retrieve status and data for.
+      isArray: false
+      name: machine_action_id
+      required: false
+      secret: false
+      deprecated: true
+    - default: false
+      description: interval between polling. Default is 10 seconds. Must be higher than 10.
+      isArray: false
+      name: interval_in_seconds
+      required: false
+      secret: false
+      deprecated: false
+    - default: false
+      description: Timeout for polling. Default is 600 seconds.
+      isArray: false
+      name: timeout_in_seconds
+      required: false
+      secret: false
+      deprecated: false
+    deprecated: false
+    description: |-
+      Runs a script from the library on a device. The Args parameter is passed to your script. Timeouts after 10 minutes.
+    execution: true
+    name: microsoft-atp-live-response-run-script
+    polling: true
+    outputs:
+    - contextPath: MicrosoftATP.LiveResponseAction.script_name
+      description: The script name.
+      type: String
+    - contextPath: MicrosoftATP.LiveResponseAction.exit_code
+      description: The script exit code.
+      type: String
+    - contextPath: MicrosoftATP.LiveResponseAction.script_output
+      description: The script outputs.
+      type: String
+    - contextPath: MicrosoftATP.LiveResponseAction.script_errors
+      description: The script errors if found.
+      type: String
+  - arguments:
+      - default: true
+        description: Machine ID to add file to.
+        isArray: false
+        name: machine_id
+        required: true
+        secret: false
+      - default: false
+        description: A comment to associate with the action.
+        isArray: false
+        name: comment
+        required: true
+        secret: false
+      - default: false
+        description: File name to take from library to device.
+        isArray: false
+        name: file_name
+        required: true
+        secret: false
+      - default: false
+        description: Action ID to retrieve status and data for.
+        isArray: false
+        name: machine_action_id
+        required: false
+        secret: false
+        deprecated: true
+      - default: false
+        description: interval between polling. Default is 10 seconds. Must be higher than 10.
+        isArray: false
+        name: interval_in_seconds
+        required: false
+        secret: false
+        deprecated: false
+      - default: false
+        description: Timeout for polling. Default is 600 seconds.
+        isArray: false
+        name: timeout_in_seconds
+        required: false
+        secret: false
+        deprecated: false
+    deprecated: false
+    description: Puts a file from the library to the device. Files are saved in a
+      working folder and are deleted when the device restarts by default.
+    execution: true
+    name: microsoft-atp-live-response-put-file
+    polling: true
+    outputs:
+    - contextPath: MicrosoftATP.LiveResponseAction.id
+      description: The machine action ID.
+      type: String
+    - contextPath: MicrosoftATP.LiveResponseAction.type
+      description: The machine action type.
+      type: String
+    - contextPath: MicrosoftATP.LiveResponseAction.title
+      description: The machine action title.
+      type: String
+    - contextPath: MicrosoftATP.LiveResponseAction.requestor
+      description: The machine action requestor.
+      type: String
+    - contextPath: MicrosoftATP.LiveResponseAction.requestorComment
+      description: The machine action requestorComment.
+      type: String
+    - contextPath: MicrosoftATP.LiveResponseAction.status
+      description: The machine action status.
+      type: String
+    - contextPath: MicrosoftATP.LiveResponseAction.machineId
+      description: The machine ID.
+      type: String
+    - contextPath: MicrosoftATP.LiveResponseAction.computerDnsName
+      description: The computerDnsName.
+      type: String
+    - contextPath: MicrosoftATP.LiveResponseAction.creationDateTimeUtc
+      description: The action creationDateTimeUtc.
+      type: Date
+    - contextPath: MicrosoftATP.LiveResponseAction.lastUpdateDateTimeUtc
+      description: The machine action lastUpdateDateTimeUtc.
+      type: Date
+    - contextPath: MicrosoftATP.LiveResponseAction.cancellationRequestor
+      description: The machine action cancellationRequestor.
+      type: String
+    - contextPath: MicrosoftATP.LiveResponseAction.cancellationComment
+      description: The machine action cancellationComment.
+      type: String
+    - contextPath: MicrosoftATP.LiveResponseAction.cancellationDateTimeUtc
+      description: The cancellationDateTimeUtc.
+      type: String
+    - contextPath: MicrosoftATP.LiveResponseAction.errorHResult
+      description: The errorHResult if exists.
+      type: String
+    - contextPath: MicrosoftATP.LiveResponseAction.scope
+      description: The action scope.
+      type: String
+    - contextPath: MicrosoftATP.LiveResponseAction.externalId
+      description: The machine action externalId.
+      type: String
+    - contextPath: MicrosoftATP.LiveResponseAction.requestSource
+      description: The machine action requestSource.
+      type: String
+    - contextPath: MicrosoftATP.LiveResponseAction.relatedFileInfo
+      description: The machine action relatedFileInfo.
+      type: String
+    - contextPath: MicrosoftATP.LiveResponseAction.commands.index
+      description: The machine action command index.
+      type: String
+    - contextPath: MicrosoftATP.LiveResponseAction.commands.startTime
+      description: The machine action command startTime.
+      type: String
+    - contextPath: MicrosoftATP.LiveResponseAction.commands.endTime
+      description: The machine action command endTime.
+      type: String
+    - contextPath: MicrosoftATP.LiveResponseAction.commands.commandStatus
+      description: The machine action command Status.
+      type: String
+    - contextPath: MicrosoftATP.LiveResponseAction.commands.errors
+      description: The machine action command errors if found.
+      type: String
+    - contextPath: MicrosoftATP.LiveResponseAction.commands.command.type
+      description: The machine action command type.
+      type: String
+    - contextPath: MicrosoftATP.LiveResponseAction.commands.command.params.key
+      description: The machine action command params key.
+      type: String
+    - contextPath: MicrosoftATP.LiveResponseAction.commands.command.params.value
+      description: The machine action command params value.
+      type: String
+    - contextPath: MicrosoftATP.LiveResponseAction.troubleshootInfo
+      description: The machine action troubleshootInfo.
+      type: String
+  - arguments:
+    - default: true
+      description: Action ID to retrieve status and data for.
+      isArray: false
+      name: machine_action_id
+      required: true
+      secret: false
+    - default: false
+      description: A command index to retrieve file for.
+      isArray: false
+      name: command_index
+      required: true
+      secret: false
+    deprecated: false
+    description: Gets a result file for a specified action.
+    execution: true
+    name: microsoft-atp-live-response-result
+    outputs:
+    - contextPath: MicrosoftATP.LiveResponseAction
+      description: The machine action ID.
+      type: String
+  - arguments:
+      - default: true
+        description: Action ID to retrieve status and data for.
+        isArray: false
+        name: machine_action_id
+        required: true
+        secret: false
+      - default: false
+        description: A comment to associate with the action.
+        isArray: false
+        name: comment
+        required: true
+        secret: false
+    deprecated: false
+    description: Cancel an action with an unfinished status.
+    execution: true
+    name: microsoft-atp-live-response-cancel-action
+    outputs: []
   - name: microsoft-atp-advanced-hunting-lateral-movement-evidence
     description: Is there evidence of attempted lateral movement. By selecting a “query_purpose”
       argument, a designated query template will be used.
@@ -5195,718 +5904,6 @@
       - contextPath: MicrosoftATP.HuntCoverUp.Result
         description: The query results.
         type: String
-=======
-  - arguments:
-    - default: true
-      description: A comma-separated list of CVE IDs to be used for getting the machines.
-      isArray: true
-      name: cve_id
-      required: true
-      secret: false
-    deprecated: false
-    description: Retrieves a list of machines affected by a vulnerability.
-    execution: false
-    name: microsoft-atp-list-machines-by-vulnerability
-    outputs:
-    - contextPath: MicrosoftATP.CveMachine.ID
-      description: The machine ID.
-      type: String
-    - contextPath: MicrosoftATP.CveMachine.ComputerDNSName
-      description: The machine hostname.
-      type: String
-    - contextPath: MicrosoftATP.CveMachine.OSPlatform
-      description: The operating system platform.
-      type: String
-    - contextPath: MicrosoftATP.CveMachine.RBACGroupName
-      description: The machine RBAC group name.
-      type: String
-    - contextPath: MicrosoftATP.CveMachine.CVE
-      description: The given CVE IDs related to this machine.
-      type: Unknown
-  - arguments:
-    - default: true
-      description: A comma-separated list of file hashs (Sha1 or Sha256) to be used for getting the file info.
-      isArray: true
-      name: hash
-      required: true
-      secret: false
-    deprecated: false
-    description: Retrieves file info by a file hash (Sha1 or Sha256).
-    execution: false
-    name: microsoft-atp-get-file-info
-    outputs:
-    - contextPath: MicrosoftATP.File.Sha1
-      description: The SHA1 hash of the file.
-      type: String
-    - contextPath: MicrosoftATP.File.MD5
-      description: The Md5 hash of the file.
-      type: String
-    - contextPath: MicrosoftATP.File.Sha256
-      description: The SHA256 hash of the file.
-      type: String
-    - contextPath: MicrosoftATP.File.GlobalPrevalence
-      description: The file prevalence across organization.
-      type: Number
-    - contextPath: MicrosoftATP.File.GlobalFirstObserved
-      description: The first time the file was observed.
-      type: Date
-    - contextPath: MicrosoftATP.File.GlobalLastObserved
-      description: The last time the file was observed.
-      type: Date
-    - contextPath: MicrosoftATP.File.Size
-      description: The size of the file.
-      type: Number
-    - contextPath: MicrosoftATP.File.FileType
-      description: The type of the file.
-      type: String
-    - contextPath: MicrosoftATP.File.IsPeFile
-      description: True if the file is portable executable, False otherwise.
-      type: Boolean
-    - contextPath: MicrosoftATP.File.FilePublisher
-      description: The file's publisher.
-      type: String
-    - contextPath: MicrosoftATP.File.FileProductName
-      description: The file product name.
-      type: String
-    - contextPath: MicrosoftATP.File.Signer
-      description: The file signer.
-      type: String
-    - contextPath: MicrosoftATP.File.Issuer
-      description: The file issuer.
-      type: String
-    - contextPath: MicrosoftATP.File.SignerHash
-      description: The hash of the signing certificate.
-      type: String
-    - contextPath: MicrosoftATP.File.IsValidCertificate
-      description: Was signing certificate successfully verified by Microsoft Defender ATP agent.
-      type: Boolean
-    - contextPath: MicrosoftATP.File.DeterminationValue
-      description: The file determination value.
-      type: String
-    - contextPath: MicrosoftATP.File.DeterminationType
-      description: The file determination type.
-      type: String
-    - contextPath: File.SHA1
-      description: The SHA1 hash of the file.
-      type: String
-    - contextPath: File.SHA256
-      description: The SHA256 hash of the file.
-      type: String
-    - contextPath: File.Type
-      description: The file type.
-      type: String
-    - contextPath: File.Size
-      description: The file size.
-      type: Number
-  - arguments:
-    - default: false
-      description: The endpoint ID.
-      isArray: true
-      name: id
-      required: false
-      secret: false
-    - default: true
-      description: The endpoint IP address.
-      isArray: true
-      name: ip
-      required: false
-      secret: false
-    - default: false
-      description: The endpoint hostname.
-      isArray: true
-      name: hostname
-      required: false
-      secret: false
-    deprecated: false
-    description: Gets machines that have communicated with Microsoft Defender for Endpoint cloud. At least one of the following arguments is required ip, hostanme ot id. Otherwise, an error appears.
-    execution: false
-    name: endpoint
-    outputs:
-    - contextPath: Endpoint.ID
-      description: The endpoint's identifier.
-      type: String
-    - contextPath: Endpoint.Hostname
-      description: The hostname of the endpoint.
-      type: String
-    - contextPath: Endpoint.OS
-      description: The endpoint's operating system.
-      type: String
-    - contextPath: Endpoint.OSVersion
-      description: The endpoint's operating system's version.
-      type: String
-    - contextPath: Endpoint.IPAddress
-      description: The endpoint's IP address.
-      type: String
-    - contextPath: Endpoint.Status
-      description: The health status of the endpoint.
-      type: String
-    - contextPath: Endpoint.MACAddress
-      description: The endpoint's MAC address.
-      type: String
-    - contextPath: Endpoint.Vendor
-      description: The integration name of the endpoint vendor.
-      type: String
-    - contextPath: MicrosoftATP.Machine.ID
-      description: The machine ID.
-      type: String
-    - contextPath: MicrosoftATP.Machine.ComputerDNSName
-      description: The machine DNS name.
-      type: String
-    - contextPath: MicrosoftATP.Machine.FirstSeen
-      description: The first date and time where the machine was observed by Microsoft Defender ATP.
-      type: Date
-    - contextPath: MicrosoftATP.Machine.LastSeen
-      description: The last date and time where the machine was observed by Microsoft Defender ATP.
-      type: Date
-    - contextPath: MicrosoftATP.Machine.OSPlatform
-      description: The operating system platform.
-      type: String
-    - contextPath: MicrosoftATP.Machine.OSVersion
-      description: The operating system version.
-      type: String
-    - contextPath: MicrosoftATP.Machine.OSProcessor
-      description: The operating system processor.
-      type: String
-    - contextPath: MicrosoftATP.Machine.LastIPAddress
-      description: The last IP on the machine.
-      type: String
-    - contextPath: MicrosoftATP.Machine.LastExternalIPAddress
-      description: The last machine IP to access the internet.
-      type: String
-    - contextPath: MicrosoftATP.Machine.OSBuild
-      description: The operating system build number.
-      type: Number
-    - contextPath: MicrosoftATP.Machine.HealthStatus
-      description: The machine health status.
-      type: String
-    - contextPath: MicrosoftATP.Machine.RBACGroupID
-      description: The machine RBAC group ID.
-      type: Number
-    - contextPath: MicrosoftATP.Machine.RBACGroupName
-      description: The machine RBAC group name.
-      type: String
-    - contextPath: MicrosoftATP.Machine.RiskScore
-      description: The machine risk score.
-      type: String
-    - contextPath: MicrosoftATP.Machine.ExposureLevel
-      description: The machine exposure score.
-      type: String
-    - contextPath: MicrosoftATP.Machine.IsAADJoined
-      description: True if machine is AAD joined, False otherwise.
-      type: Boolean
-    - contextPath: MicrosoftATP.Machine.AADDeviceID
-      description: The AAD Device ID.
-      type: String
-    - contextPath: MicrosoftATP.Machine.MachineTags
-      description: Set of machine tags.
-      type: String
-    - contextPath: MicrosoftATP.Machine.IPAddresses.ipAddress
-      description: The machine IP address.
-      type: String
-    - contextPath: MicrosoftATP.Machine.IPAddresses.MACAddress
-      description: The machine MAC address.
-      type: String
-    - contextPath: MicrosoftATP.Machine.IPAddresses.operationalStatus
-      description: The machine operational status.
-      type: String
-    - contextPath: MicrosoftATP.Machine.IPAddresses.type
-      description: The machine macine IP address type.
-      type: String
-    - contextPath: MicrosoftATP.Machine.AgentVersion
-      description: The machine Agent version.
-      type: String
-  - arguments:
-    - default: false
-      description: 'A JSON object with list of MS defender ATP indicators to update. indicator_batch
-        query should by list of dictionaries. For example: [{"indicatorValue": "value1"}, {"indicatorValue": "value2"}]'
-      isArray: false
-      name: indicator_batch
-      required: true
-      secret: false
-    deprecated: false
-    description: Updates batch of indicator. If an indicator does not exist, a new indicator will be created.
-    execution: false
-    name: microsoft-atp-indicator-batch-update
-    outputs:
-    - contextPath: MicrosoftATP.Indicators.ID
-      description: Created by the system when the indicator is ingested. Generated
-        GUID/unique identifier.
-      type: String
-    - contextPath: MicrosoftATP.Indicators.Value
-      description: The value of the indicator.
-      type: String
-    - contextPath: MicrosoftATP.Indicators.FailureReason
-      description: The reason for update failure.
-      type: String
-    - contextPath: MicrosoftATP.Indicators.IsFailed
-      description: Whether the update was failed.
-      type: Boolean
-  - arguments:
-    - default: false
-      description: A comma-separated list of alert IDs.
-      isArray: true
-      name: alert_ids
-      required: true
-      secret: false
-    deprecated: false
-    description: Retrieves specific alert by the given alert ID.
-    execution: false
-    name: microsoft-atp-get-alert-by-id
-    outputs:
-    - contextPath: MicrosoftATP.Alert.ID
-      description: The alert ID.
-      type: String
-    - contextPath: MicrosoftATP.Alert.IncidentID
-      description: The Incident ID of the alert.
-      type: Number
-    - contextPath: MicrosoftATP.Alert.InvestigationID
-      description: The Investigation ID related to the alert.
-      type: Number
-    - contextPath: MicrosoftATP.Alert.InvestigationState
-      description: The current state of the Investigation.
-      type: String
-    - contextPath: MicrosoftATP.Alert.AssignedTo
-      description: The owner of the alert.
-      type: String
-    - contextPath: MicrosoftATP.Alert.Severity
-      description: The severity of the alert.
-      type: String
-    - contextPath: MicrosoftATP.Alert.Status
-      description: The current status of the alert.
-      type: String
-    - contextPath: MicrosoftATP.Alert.Classification
-      description: The alert Classification.
-      type: String
-    - contextPath: MicrosoftATP.Alert.Determination
-      description: The determination of the alert.
-      type: String
-    - contextPath: MicrosoftATP.Alert.DetectionSource
-      description: The detection source.
-      type: String
-    - contextPath: MicrosoftATP.Alert.Category
-      description: The category of the alert.
-      type: String
-    - contextPath: MicrosoftATP.Alert.ThreatFamilyName
-      description: The threat family.
-      type: String
-    - contextPath: MicrosoftATP.Alert.Title
-      description: The alert title.
-      type: String
-    - contextPath: MicrosoftATP.Alert.Description
-      description: The alert description.
-      type: String
-    - contextPath: MicrosoftATP.Alert.AlertCreationTime
-      description: The date and time the alert was created.
-      type: Date
-    - contextPath: MicrosoftATP.Alert.FirstEventTime
-      description: The first event time that triggered the alert on that machine.
-      type: Date
-    - contextPath: MicrosoftATP.Alert.LastEventTime
-      description: The last event time that triggered the alert on that machine.
-      type: Date
-    - contextPath: MicrosoftATP.Alert.LastUpdateTime
-      description: The first event time that triggered the alert on that machine.
-      type: Date
-    - contextPath: MicrosoftATP.Alert.ResolvedTime
-      description: The date and time in which the status of the alert was changed
-        to 'Resolved'.
-      type: Date
-    - contextPath: MicrosoftATP.Alert.MachineID
-      description: The machine ID that is associated with the alert.
-      type: String
-    - contextPath: MicrosoftATP.Alert.ComputerDNSName
-      description: The machine DNS name.
-      type: String
-    - contextPath: MicrosoftATP.Alert.AADTenantID
-      description: The AAD tenant ID.
-      type: String
-    - contextPath: MicrosoftATP.Alert.Comments.Comment
-      description: The alert comment string.
-      type: String
-    - contextPath: MicrosoftATP.Alert.Comments.CreatedBy
-      description: The alert comment created by string.
-      type: String
-    - contextPath: MicrosoftATP.Alert.Comments.CreatedTime
-      description: The alert comment created time date.
-      type: Date
-    - contextPath: MicrosoftATP.Alert.Evidence
-      description: Evidence related to the alert.
-      type: Unknown
-    - contextPath: MicrosoftATP.Alert.DetectorID
-      description: The ID of the detector that triggered the alert.
-      type: String
-    - contextPath: MicrosoftATP.Alert.ThreatName
-      description: The threat name.
-      type: String
-    - contextPath: MicrosoftATP.Alert.RelatedUser
-      description: Details of user related to a specific alert.
-      type: String
-    - contextPath: MicrosoftATP.Alert.MitreTechniques
-      description: Mitre Enterprise technique ID.
-      type: String
-    - contextPath: MicrosoftATP.Alert.RBACGroupName
-      description: The device RBAC group name.
-      type: String
-  - arguments:
-      - default: true
-        description: Machine ID to add file to.
-        isArray: false
-        name: machine_id
-        required: true
-        secret: false
-      - default: false
-        description: A comment to associate with the action.
-        isArray: false
-        name: comment
-        required: true
-        secret: false
-      - default: false
-        description: File path to get from device.
-        isArray: false
-        name: path
-        required: true
-        secret: false
-      - default: false
-        description: Action ID to retrieve status and data for.
-        isArray: false
-        name: machine_action_id
-        required: false
-        secret: false
-        deprecated: true
-      - default: false
-        description: interval between polling. Default is 10 seconds. Must be higher than 10.
-        isArray: false
-        name: interval_in_seconds
-        required: false
-        secret: false
-        deprecated: false
-      - default: false
-        description: Timeout for polling. Default is 600 seconds.
-        isArray: false
-        name: timeout_in_seconds
-        required: false
-        secret: false
-        deprecated: false
-    deprecated: false
-    description: 'Collect file from a device. NOTE: Backslashes in path must be escaped.'
-    execution: true
-    polling: true
-    name: microsoft-atp-live-response-get-file
-    outputs:
-    - contextPath: MicrosoftATP.LiveResponseAction.id
-      description: The machine action ID.
-      type: String
-    - contextPath: MicrosoftATP.LiveResponseAction.type
-      description: The machine action type.
-      type: String
-    - contextPath: MicrosoftATP.LiveResponseAction.title
-      description: The machine action title.
-      type: String
-    - contextPath: MicrosoftATP.LiveResponseAction.requestor
-      description: The machine action requestor.
-      type: String
-    - contextPath: MicrosoftATP.LiveResponseAction.requestorComment
-      description: The machine action requestorComment.
-      type: String
-    - contextPath: MicrosoftATP.LiveResponseAction.status
-      description: The machine action status.
-      type: String
-    - contextPath: MicrosoftATP.LiveResponseAction.machineId
-      description: The machine ID.
-      type: String
-    - contextPath: MicrosoftATP.LiveResponseAction.computerDnsName
-      description: The computerDnsName.
-      type: String
-    - contextPath: MicrosoftATP.LiveResponseAction.creationDateTimeUtc
-      description: The action creationDateTimeUtc.
-      type: Date
-    - contextPath: MicrosoftATP.LiveResponseAction.lastUpdateDateTimeUtc
-      description: The machine action lastUpdateDateTimeUtc.
-      type: Date
-    - contextPath: MicrosoftATP.LiveResponseAction.cancellationRequestor
-      description: The machine action cancellationRequestor.
-      type: String
-    - contextPath: MicrosoftATP.LiveResponseAction.cancellationComment
-      description: The machine action cancellationComment.
-      type: String
-    - contextPath: MicrosoftATP.LiveResponseAction.cancellationDateTimeUtc
-      description: The cancellationDateTimeUtc.
-      type: String
-    - contextPath: MicrosoftATP.LiveResponseAction.errorHResult
-      description: The errorHResult if exists.
-      type: String
-    - contextPath: MicrosoftATP.LiveResponseAction.scope
-      description: The action scope.
-      type: String
-    - contextPath: MicrosoftATP.LiveResponseAction.externalId
-      description: The machine action externalId.
-      type: String
-    - contextPath: MicrosoftATP.LiveResponseAction.requestSource
-      description: The machine action requestSource.
-      type: String
-    - contextPath: MicrosoftATP.LiveResponseAction.relatedFileInfo
-      description: The machine action relatedFileInfo.
-      type: String
-    - contextPath: MicrosoftATP.LiveResponseAction.commands.index
-      description: The machine action command index.
-      type: String
-    - contextPath: MicrosoftATP.LiveResponseAction.commands.startTime
-      description: The machine action command startTime.
-      type: String
-    - contextPath: MicrosoftATP.LiveResponseAction.commands.endTime
-      description: The machine action command endTime.
-      type: String
-    - contextPath: MicrosoftATP.LiveResponseAction.commands.commandStatus
-      description: The machine action command Status.
-      type: String
-    - contextPath: MicrosoftATP.LiveResponseAction.commands.errors
-      description: The machine action command errors if found.
-      type: String
-    - contextPath: MicrosoftATP.LiveResponseAction.commands.command.type
-      description: The machine action command type.
-      type: String
-    - contextPath: MicrosoftATP.LiveResponseAction.commands.command.params.key
-      description: The machine action command params key.
-      type: String
-    - contextPath: MicrosoftATP.LiveResponseAction.commands.command.params.value
-      description: The machine action command params value.
-      type: String
-    - contextPath: MicrosoftATP.LiveResponseAction.troubleshootInfo
-      description: The machine action troubleshootInfo.
-      type: String
-  - arguments:
-    - default: true
-      description: Machine ID to add file to.
-      isArray: false
-      name: machine_id
-      required: true
-      secret: false
-    - default: false
-      description: A comment to associate with the action.
-      isArray: false
-      name: comment
-      required: true
-      secret: false
-    - default: false
-      description: Script name to run on device
-      isArray: false
-      name: scriptName
-      required: true
-      secret: false
-    - default: false
-      description: Arguments to run the script with
-      isArray: false
-      name: arguments
-      required: false
-      secret: false
-    - default: false
-      description: Action ID to retrieve status and data for.
-      isArray: false
-      name: machine_action_id
-      required: false
-      secret: false
-      deprecated: true
-    - default: false
-      description: interval between polling. Default is 10 seconds. Must be higher than 10.
-      isArray: false
-      name: interval_in_seconds
-      required: false
-      secret: false
-      deprecated: false
-    - default: false
-      description: Timeout for polling. Default is 600 seconds.
-      isArray: false
-      name: timeout_in_seconds
-      required: false
-      secret: false
-      deprecated: false
-    deprecated: false
-    description: |-
-      Runs a script from the library on a device. The Args parameter is passed to your script. Timeouts after 10 minutes.
-    execution: true
-    name: microsoft-atp-live-response-run-script
-    polling: true
-    outputs:
-    - contextPath: MicrosoftATP.LiveResponseAction.script_name
-      description: The script name.
-      type: String
-    - contextPath: MicrosoftATP.LiveResponseAction.exit_code
-      description: The script exit code.
-      type: String
-    - contextPath: MicrosoftATP.LiveResponseAction.script_output
-      description: The script outputs.
-      type: String
-    - contextPath: MicrosoftATP.LiveResponseAction.script_errors
-      description: The script errors if found.
-      type: String
-  - arguments:
-      - default: true
-        description: Machine ID to add file to.
-        isArray: false
-        name: machine_id
-        required: true
-        secret: false
-      - default: false
-        description: A comment to associate with the action.
-        isArray: false
-        name: comment
-        required: true
-        secret: false
-      - default: false
-        description: File name to take from library to device.
-        isArray: false
-        name: file_name
-        required: true
-        secret: false
-      - default: false
-        description: Action ID to retrieve status and data for.
-        isArray: false
-        name: machine_action_id
-        required: false
-        secret: false
-        deprecated: true
-      - default: false
-        description: interval between polling. Default is 10 seconds. Must be higher than 10.
-        isArray: false
-        name: interval_in_seconds
-        required: false
-        secret: false
-        deprecated: false
-      - default: false
-        description: Timeout for polling. Default is 600 seconds.
-        isArray: false
-        name: timeout_in_seconds
-        required: false
-        secret: false
-        deprecated: false
-    deprecated: false
-    description: Puts a file from the library to the device. Files are saved in a
-      working folder and are deleted when the device restarts by default.
-    execution: true
-    name: microsoft-atp-live-response-put-file
-    polling: true
-    outputs:
-    - contextPath: MicrosoftATP.LiveResponseAction.id
-      description: The machine action ID.
-      type: String
-    - contextPath: MicrosoftATP.LiveResponseAction.type
-      description: The machine action type.
-      type: String
-    - contextPath: MicrosoftATP.LiveResponseAction.title
-      description: The machine action title.
-      type: String
-    - contextPath: MicrosoftATP.LiveResponseAction.requestor
-      description: The machine action requestor.
-      type: String
-    - contextPath: MicrosoftATP.LiveResponseAction.requestorComment
-      description: The machine action requestorComment.
-      type: String
-    - contextPath: MicrosoftATP.LiveResponseAction.status
-      description: The machine action status.
-      type: String
-    - contextPath: MicrosoftATP.LiveResponseAction.machineId
-      description: The machine ID.
-      type: String
-    - contextPath: MicrosoftATP.LiveResponseAction.computerDnsName
-      description: The computerDnsName.
-      type: String
-    - contextPath: MicrosoftATP.LiveResponseAction.creationDateTimeUtc
-      description: The action creationDateTimeUtc.
-      type: Date
-    - contextPath: MicrosoftATP.LiveResponseAction.lastUpdateDateTimeUtc
-      description: The machine action lastUpdateDateTimeUtc.
-      type: Date
-    - contextPath: MicrosoftATP.LiveResponseAction.cancellationRequestor
-      description: The machine action cancellationRequestor.
-      type: String
-    - contextPath: MicrosoftATP.LiveResponseAction.cancellationComment
-      description: The machine action cancellationComment.
-      type: String
-    - contextPath: MicrosoftATP.LiveResponseAction.cancellationDateTimeUtc
-      description: The cancellationDateTimeUtc.
-      type: String
-    - contextPath: MicrosoftATP.LiveResponseAction.errorHResult
-      description: The errorHResult if exists.
-      type: String
-    - contextPath: MicrosoftATP.LiveResponseAction.scope
-      description: The action scope.
-      type: String
-    - contextPath: MicrosoftATP.LiveResponseAction.externalId
-      description: The machine action externalId.
-      type: String
-    - contextPath: MicrosoftATP.LiveResponseAction.requestSource
-      description: The machine action requestSource.
-      type: String
-    - contextPath: MicrosoftATP.LiveResponseAction.relatedFileInfo
-      description: The machine action relatedFileInfo.
-      type: String
-    - contextPath: MicrosoftATP.LiveResponseAction.commands.index
-      description: The machine action command index.
-      type: String
-    - contextPath: MicrosoftATP.LiveResponseAction.commands.startTime
-      description: The machine action command startTime.
-      type: String
-    - contextPath: MicrosoftATP.LiveResponseAction.commands.endTime
-      description: The machine action command endTime.
-      type: String
-    - contextPath: MicrosoftATP.LiveResponseAction.commands.commandStatus
-      description: The machine action command Status.
-      type: String
-    - contextPath: MicrosoftATP.LiveResponseAction.commands.errors
-      description: The machine action command errors if found.
-      type: String
-    - contextPath: MicrosoftATP.LiveResponseAction.commands.command.type
-      description: The machine action command type.
-      type: String
-    - contextPath: MicrosoftATP.LiveResponseAction.commands.command.params.key
-      description: The machine action command params key.
-      type: String
-    - contextPath: MicrosoftATP.LiveResponseAction.commands.command.params.value
-      description: The machine action command params value.
-      type: String
-    - contextPath: MicrosoftATP.LiveResponseAction.troubleshootInfo
-      description: The machine action troubleshootInfo.
-      type: String
-  - arguments:
-    - default: true
-      description: Action ID to retrieve status and data for.
-      isArray: false
-      name: machine_action_id
-      required: true
-      secret: false
-    - default: false
-      description: A command index to retrieve file for.
-      isArray: false
-      name: command_index
-      required: true
-      secret: false
-    deprecated: false
-    description: Gets a result file for a specified action.
-    execution: true
-    name: microsoft-atp-live-response-result
-    outputs:
-    - contextPath: MicrosoftATP.LiveResponseAction
-      description: The machine action ID.
-      type: String
-  - arguments:
-      - default: true
-        description: Action ID to retrieve status and data for.
-        isArray: false
-        name: machine_action_id
-        required: true
-        secret: false
-      - default: false
-        description: A comment to associate with the action.
-        isArray: false
-        name: comment
-        required: true
-        secret: false
-    deprecated: false
-    description: Cancel an action with an unfinished status.
-    execution: true
-    name: microsoft-atp-live-response-cancel-action
-    outputs: []
->>>>>>> ceb92b88
   dockerimage: demisto/crypto:1.0.0.24380
   feed: false
   isfetch: true
