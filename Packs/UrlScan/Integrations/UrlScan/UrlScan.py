--- conflicted
+++ resolved
@@ -1,13 +1,7 @@
-<<<<<<< HEAD
 import sys
 
-import demistomock as demisto
-from CommonServerPython import *
-from CommonServerUserPython import *
-=======
 import demistomock as demisto  # noqa: F401
 from CommonServerPython import *  # noqa: F401
->>>>>>> b3e7c47b
 
 '''IMPORTS'''
 import collections
@@ -534,7 +528,6 @@
         demisto.args()['url'] = url
         response = urlscan_submit_url(client)
         handle_rate_limit_command(response=response)
-        demisto.info("Results are {}".format(response))
         if response.get('url_is_blacklisted'):
             pass
         uuid = response.get('uuid')
@@ -542,17 +535,12 @@
 
 
 def urlscan_search(client, search_type, query):
-<<<<<<< HEAD
-    r = http_request(client, 'GET', 'search/?q=' + search_type + ':"' + query + '"')
-    handle_rate_limit_command(response=r)
-=======
 
     if search_type == 'advanced':
         r = http_request(client, 'GET', 'search/?q=' + query)
     else:
         r = http_request(client, 'GET', 'search/?q=' + search_type + ':"' + query + '"')
-
->>>>>>> b3e7c47b
+    handle_rate_limit_command(response=r)
     return r
 
 
