{
    "name": "Microsoft Teams",
    "description": "Send messages and notifications to your team members.",
    "support": "xsoar",
<<<<<<< HEAD
    "currentVersion": "1.1.22",
=======
    "currentVersion": "1.1.23",
>>>>>>> 75e30f6c
    "author": "Cortex XSOAR",
    "url": "https://www.paloaltonetworks.com/cortex",
    "email": "",
    "categories": [
        "Messaging"
    ],
    "tags": [],
    "created": "2020-04-14T00:00:00Z",
    "useCases": [],
    "keywords": [],
    "marketplaces": [
        "xsoar",
        "marketplacev2"
    ]
}<|MERGE_RESOLUTION|>--- conflicted
+++ resolved
@@ -2,11 +2,7 @@
     "name": "Microsoft Teams",
     "description": "Send messages and notifications to your team members.",
     "support": "xsoar",
-<<<<<<< HEAD
-    "currentVersion": "1.1.22",
-=======
-    "currentVersion": "1.1.23",
->>>>>>> 75e30f6c
+    "currentVersion": "1.1.24",
     "author": "Cortex XSOAR",
     "url": "https://www.paloaltonetworks.com/cortex",
     "email": "",
