import asyncio
import concurrent
import ssl
import threading
from distutils.util import strtobool
from typing import Tuple

import aiohttp
import slack_sdk
from slack_sdk.errors import SlackApiError
from slack_sdk.socket_mode.aiohttp import SocketModeClient
from slack_sdk.socket_mode.request import SocketModeRequest
from slack_sdk.socket_mode.response import SocketModeResponse
from slack_sdk.web.async_client import AsyncWebClient
from slack_sdk.web.slack_response import SlackResponse

import demistomock as demisto
from CommonServerPython import *  # noqa # pylint: disable=unused-wildcard-import
from CommonServerUserPython import *  # noqa


async def get_file(self: AsyncWebClient, url_private: str):
    demisto.debug(f'download url is {url_private=}')
    res = requests.get(url_private, headers={'Authorization': f'Bearer {self.token}'}, verify=False)  # TODO: verify from params.
    demisto.debug(f'{url_private} {res.status_code=}')
    return res.content

''' CONSTANTS '''

SEVERITY_DICT = {
    'Unknown': 0,
    'Low': 1,
    'Medium': 2,
    'High': 3,
    'Critical': 4
}

USER_TAG_EXPRESSION = '<@(.*?)>'
CHANNEL_TAG_EXPRESSION = '<#(.*?)>'
URL_EXPRESSION = r'<(https?://.+?)(?:\|.+)?>'
GUID_REGEX = r'(\{){0,1}[0-9a-fA-F]{8}\-[0-9a-fA-F]{4}\-[0-9a-fA-F]{4}\-[0-9a-fA-F]{4}\-[0-9a-fA-F]{12}(\}){0,1}'
ENTITLEMENT_REGEX = r'{}@(({})|(?:[\d_]+))_*(\|\S+)?\b'.format(GUID_REGEX, GUID_REGEX)
COMMAND_REGEX = r"command.*?(?=;)"
MESSAGE_FOOTER = '\n**From Slack**'
MIRROR_TYPE = 'mirrorEntry'
INCIDENT_OPENED = 'incidentOpened'
INCIDENT_NOTIFICATION_CHANNEL = 'incidentNotificationChannel'
PLAYGROUND_INVESTIGATION_TYPE = 9
WARNING_ENTRY_TYPE = 11
POLL_INTERVAL_MINUTES: Dict[Tuple, float] = {
    (0, 15): 1,
    (15, 60): 2,
    (60,): 5
}
DATE_FORMAT = '%Y-%m-%d %H:%M:%S'
OBJECTS_TO_KEYS = {
    'mirrors': 'investigation_id',
    'questions': 'entitlement',
    'users': 'id'
}
SYNC_CONTEXT = True

''' GLOBALS '''

BOT_TOKEN: str
APP_TOKEN: str
PROXY_URL: Optional[str]
PROXIES: dict
DEDICATED_CHANNEL: str
ASYNC_CLIENT: slack_sdk.web.async_client.AsyncWebClient
# Add the files_get method
CLIENT: slack_sdk.WebClient
ALLOW_INCIDENTS: bool
INCIDENT_TYPE: str
SEVERITY_THRESHOLD: int
VERIFY_CERT: bool
SSL_CONTEXT: Optional[ssl.SSLContext]
QUESTION_LIFETIME: int
BOT_NAME: str
BOT_ICON_URL: str
MAX_LIMIT_TIME: int
PAGINATED_COUNT: int
ENABLE_DM: bool
PERMITTED_NOTIFICATION_TYPES: List[str]


''' HELPER FUNCTIONS '''


def is_bot_message(message, bot_id=None):
    if not bot_id:
        bot_id = get_bot_id()


def get_bot_id() -> str:
    """
    Gets the app bot ID

    Returns:
        The app bot ID
    """
    response = CLIENT.auth_test()
    return response.get('user_id')


def test_module():
    """
    Sends a test message to the dedicated slack channel.
    """
    if not DEDICATED_CHANNEL and len(PERMITTED_NOTIFICATION_TYPES) > 0:
        return_error(
            "When 'Types of Notifications to Send' is populated, a dedicated channel is required.")
    elif not DEDICATED_CHANNEL and len(PERMITTED_NOTIFICATION_TYPES) == 0:
        CLIENT.auth_test()  # type: ignore
    else:
        channel = get_conversation_by_name(DEDICATED_CHANNEL)
        if not channel:
            return_error('Dedicated channel not found.')
        message = 'Hi there! This is a test message.'

        CLIENT.chat_postMessage(channel=channel.get('id'), text=message)  # type: ignore

    demisto.results('ok')


def get_current_utc_time() -> datetime:
    """
    Returns:
        The current UTC time.
    """
    return datetime.utcnow()


def get_user_by_name(user_to_search: str, add_to_context: bool = True) -> dict:
    """
    Gets a slack user by a user name

    Args:
        user_to_search: The user name or email
        add_to_context: Whether to update the integration context

    Returns:
        A slack user object
    """

    user: dict = {}
    users: list = []
    integration_context = get_integration_context(SYNC_CONTEXT)

    user_to_search = user_to_search.lower()
    if integration_context.get('users'):
        users = json.loads(integration_context['users'])
        users_filter = list(filter(lambda u: u.get('name', '').lower() == user_to_search
                                             or u.get('profile', {}).get('email', '').lower() == user_to_search
                                             or u.get('real_name', '').lower() == user_to_search, users))
        if users_filter:
            user = users_filter[0]
    if not user:
        body = {
            'limit': PAGINATED_COUNT
        }

        response = send_slack_request_sync(CLIENT, 'users.list', http_verb='GET', body=body)
        while True:
            workspace_users = response['members'] if response and response.get('members',
                                                                               []) else []
            cursor = response.get('response_metadata', {}).get('next_cursor')
            users_filter = list(filter(lambda u: u.get('name', '').lower() == user_to_search
                                       or u.get('profile', {}).get('email', '').lower() == user_to_search
                                       or u.get('real_name', '').lower() == user_to_search, workspace_users))
            if users_filter:
                break
            if not cursor:
                break
            body = body.copy()  # strictly for unit testing purposes
            body.update({'cursor': cursor})
            response = send_slack_request_sync(CLIENT, 'users.list', http_verb='GET', body=body)

        if users_filter:
            user = users_filter[0]
            if add_to_context:
                users.append(user)
                set_to_integration_context_with_retries({'users': users}, OBJECTS_TO_KEYS, SYNC_CONTEXT)
        else:
            return {}

    return user


def search_slack_users(users: Union[list, str]) -> list:
    """
    Search given users in Slack

    Args:
        users: The users to find

    Returns:
        The slack users
    """
    slack_users = []

    if not isinstance(users, list):
        users = [users]

    for user in users:
        slack_user = get_user_by_name(user)
        if not slack_user:
            demisto.results({
                'Type': WARNING_ENTRY_TYPE,
                'Contents': f'User {user} not found in Slack',
                'ContentsFormat': formats['text']
            })
        else:
            slack_users.append(slack_user)
    return slack_users


def find_mirror_by_investigation() -> dict:
    """
    Finds a mirrored channel by the mirrored investigation

    Returns:
        The mirror object
    """
    mirror: dict = {}
    investigation = demisto.investigation()
    if investigation:
        integration_context = get_integration_context(SYNC_CONTEXT)
        if integration_context.get('mirrors'):
            mirrors = json.loads(integration_context['mirrors'])
            investigation_filter = list(filter(lambda m: investigation.get('id') == m['investigation_id'],
                                               mirrors))
            if investigation_filter:
                mirror = investigation_filter[0]

    return mirror


def set_name_and_icon(body: dict, method: str):
    """
    If provided, sets a name and an icon for the bot if a message is sent.
    Args:
        body: The message body.
        method: The current API method.
    """
    if method == 'chat.postMessage':
        if BOT_NAME:
            body['username'] = BOT_NAME
        if BOT_ICON_URL:
            body['icon_url'] = BOT_ICON_URL


def send_slack_request_sync(client: slack_sdk.WebClient, method: str, http_verb: str = 'POST', file_: str = '',
                            body: dict = None) -> SlackResponse:
    """
    Sends a request to slack API while handling rate limit errors.

    Args:
        client: The slack client.
        method: The method to use.
        http_verb: The HTTP method to use.
        file_: A file path to send.
        body: The request body.

    Returns:
        The slack API response.
    """
    if body is None:
        body = {}

    set_name_and_icon(body, method)
    total_try_time = 0
    while True:
        try:
            demisto.debug(f'Sending slack {method} (sync). Body is: {str(body)}')
            if http_verb == 'POST':
                if file_:
                    response = client.api_call(method, files={"file": file_}, data=body)
                else:
                    response = client.api_call(method, json=body)
            else:
                response = client.api_call(method, http_verb='GET', params=body)
        except SlackApiError as api_error:
            demisto.debug(f'Got rate limit error (sync). Body is: {str(body)}\n{api_error}')
            response = api_error.response
            headers = response.headers  # type: ignore
            if 'Retry-After' in headers:
                retry_after = int(headers['Retry-After'])
                total_try_time += retry_after
                if total_try_time < MAX_LIMIT_TIME:
                    time.sleep(retry_after)
                    continue
            raise
        break

    return response  # type: ignore


async def send_slack_request_async(client: AsyncWebClient, method: str, http_verb: str = 'POST', file_: str = '',
                                   body: dict = None) -> SlackResponse:
    """
    Sends an async request to slack API while handling rate limit errors.

    Args:
        client: The slack client.
        method: The method to use.
        http_verb: The HTTP method to use.
        file_: A file path to send.
        body: The request body.

    Returns:
        The slack API response.
    """
    if body is None:
        body = {}

    set_name_and_icon(body, method)
    total_try_time = 0
    while True:
        try:
            demisto.debug(f'Sending slack {method} (async). Body is: {str(body)}')
            if http_verb == 'POST':
                if file_:
                    response = await client.api_call(method, files={"file": file_}, data=body)  # type: ignore
                else:
                    response = await client.api_call(method, json=body)  # type: ignore
            else:
                response = await client.api_call(method, http_verb='GET', params=body)  # type: ignore
        except SlackApiError as api_error:
            demisto.debug(f'Got rate limit error (async). Body is: {str(body)}\n{api_error}')
            response = api_error.response
            headers = response.headers
            if 'Retry-After' in headers:
                retry_after = int(headers['Retry-After'])
                total_try_time += retry_after
                if total_try_time < MAX_LIMIT_TIME:
                    await asyncio.sleep(retry_after)
                    continue
            raise
        break

    return response  # type: ignore


''' MIRRORING '''


async def get_slack_name(slack_id: str, client: AsyncWebClient) -> str:
    """
    Get the slack name of a provided user or channel by its ID

    Args:
        client: The slack client
        slack_id: The slack user or channel ID

    Returns:
        The slack user or channel name
    """
    if not slack_id:
        return ''

    integration_context = get_integration_context(SYNC_CONTEXT)
    prefix = slack_id[0]
    slack_name = ''

    if prefix in ['C', 'D', 'G']:
        slack_id = slack_id.split('|')[0]
        conversation: dict = {}
        if integration_context.get('conversations'):
            conversations = list(filter(lambda c: c['id'] == slack_id,
                                        json.loads(integration_context['conversations'])))
            if conversations:
                conversation = conversations[0]
        if not conversation:
            conversation = await client.conversations_info(channel=slack_id)  # type: ignore
        slack_name = conversation.get('name', '')
    elif prefix == 'U':
        user: dict = {}
        if integration_context.get('users'):
            users = list(filter(lambda u: u['id'] == slack_id, json.loads(integration_context['users'])))
            if users:
                user = users[0]
        if not user:
            user = await client.users_info(user=slack_id)  # type: ignore

        slack_name = user.get('name', '')

    return slack_name


async def clean_message(message: str, client: AsyncWebClient) -> str:
    """
    Prettifies a slack message - replaces tags and URLs with clean expressions

    Args:
        message: The slack message
        client: The slack client

    Returns:
        The clean slack message
    """
    matches = re.findall(USER_TAG_EXPRESSION, message)
    matches += re.findall(CHANNEL_TAG_EXPRESSION, message)
    message = re.sub(USER_TAG_EXPRESSION, r'\1', message)
    message = re.sub(CHANNEL_TAG_EXPRESSION, r'\1', message)
    for match in matches:
        slack_name = await get_slack_name(match, client)
        message = message.replace(match, slack_name)

    resolved_message = re.sub(URL_EXPRESSION, r'\1', message)

    return resolved_message


def invite_users_to_conversation(conversation_id: str, users_to_invite: list):
    """
    Invites users to a provided conversation using a provided slack client with a channel token.

    Args:
        conversation_id: The slack conversation ID to invite the users to.
        users_to_invite: The user slack IDs to invite.
    """
    for user in users_to_invite:
        try:
            body = {
                'channel': conversation_id,
                'users': user
            }
            send_slack_request_sync(CLIENT, 'conversations.invite', body=body)

        except SlackApiError as e:
            message = str(e)
            if "already_in_channel" in message:
                continue
            elif message.find('cant_invite_self') == -1:
                raise


def kick_users_from_conversation(conversation_id: str, users_to_kick: list):
    """
    Kicks users from a provided conversation using a provided slack client with a channel token.

    Args:
        conversation_id: The slack conversation ID to kick the users from.
        users_to_kick: The user slack IDs to kick.
    """
    for user in users_to_kick:
        try:
            body = {
                'channel': conversation_id,
                'user': user
            }
            send_slack_request_sync(CLIENT, 'conversations.kick', body=body)
        except SlackApiError as e:
            message = str(e)
            if message.find('cant_invite_self') == -1:
                raise


def mirror_investigation():
    """
    Updates the integration context with a new or existing mirror.
    """
    mirror_type = demisto.args().get('type', 'all')
    auto_close = demisto.args().get('autoclose', 'true')
    mirror_direction = demisto.args().get('direction', 'both')
    mirror_to = demisto.args().get('mirrorTo', 'group')
    channel_name = demisto.args().get('channelName', '')
    channel_topic = demisto.args().get('channelTopic', '')
    kick_admin = bool(strtobool(demisto.args().get('kickAdmin', 'false')))

    investigation = demisto.investigation()

    if investigation.get('type') == PLAYGROUND_INVESTIGATION_TYPE:
        return_error('Can not perform this action in playground.')

    integration_context = get_integration_context(SYNC_CONTEXT)

    if not integration_context or not integration_context.get('mirrors', []):
        mirrors: list = []
    else:
        mirrors = json.loads(integration_context['mirrors'])
    if not integration_context or not integration_context.get('conversations', []):
        conversations: list = []
    else:
        conversations = json.loads(integration_context['conversations'])

    investigation_id = investigation.get('id')
    send_first_message = False
    current_mirror = list(filter(lambda m: m['investigation_id'] == investigation_id, mirrors))
    channel_filter: list = []
    if channel_name:
        channel_filter = list(filter(lambda m: m['channel_name'] == channel_name, mirrors))
    if not current_mirror:
        channel_name = channel_name or f'incident-{investigation_id}'

        if not channel_filter:
            body = {
                'name': channel_name
            }

            if mirror_to != 'channel':
                body['is_private'] = True

            conversation = send_slack_request_sync(CLIENT, 'conversations.create',
                                                   body=body).get('channel', {})
            conversation_name = conversation.get('name')
            conversation_id = conversation.get('id')
            conversations.append(conversation)

            # Get the bot ID so we can invite him
            if integration_context.get('bot_id'):
                bot_id = integration_context['bot_id']
            else:
                bot_id = get_bot_id()
                set_to_integration_context_with_retries({'bot_id': bot_id}, OBJECTS_TO_KEYS, SYNC_CONTEXT)

            invite_users_to_conversation(conversation_id, [bot_id])

            send_first_message = True
        else:
            mirrored_channel = channel_filter[0]
            conversation_id = mirrored_channel['channel_id']
            conversation_name = mirrored_channel['channel_name']

        mirror = {
            'channel_id': conversation_id,
            'channel_name': conversation_name,
            'investigation_id': investigation.get('id'),
            'mirror_type': mirror_type,
            'mirror_direction': mirror_direction,
            'mirror_to': mirror_to,
            'auto_close': bool(strtobool(auto_close)),
            'mirrored': False
        }

    else:
        mirror = mirrors.pop(mirrors.index(current_mirror[0]))
        conversation_id = mirror['channel_id']
        if mirror_type:
            mirror['mirror_type'] = mirror_type
        if auto_close:
            mirror['auto_close'] = bool(strtobool(auto_close))
        if mirror_direction:
            mirror['mirror_direction'] = mirror_direction
        if mirror_to and mirror['mirror_to'] != mirror_to:
            return_error('Cannot change the Slack channel type from XSOAR.')
        if channel_name:
            return_error('Cannot change the Slack channel name.')
        if channel_topic:
            return_error('Cannot change the Slack channel topic.')
        conversation_name = mirror['channel_name']
        mirror['mirrored'] = False

    set_topic = False
    if channel_topic:
        set_topic = True
    else:
        mirror_name = f'incident-{investigation_id}'
        channel_filter = list(filter(lambda m: m['channel_name'] == conversation_name, mirrors))
        if 'channel_topic' in mirror:
            channel_topic = mirror['channel_topic']
        elif channel_filter:
            channel_mirror = channel_filter[0]
            channel_topic = channel_mirror['channel_topic']
        else:
            channel_topic = ''
        mirrored_investigations_ids = list(map(lambda m: f'incident-{m["investigation_id"]}', channel_filter))
        if not channel_topic or channel_topic.find('incident-') != -1:
            new_topic = ', '.join(mirrored_investigations_ids + [mirror_name])
            if channel_topic != new_topic:
                channel_topic = new_topic
                set_topic = True

    if set_topic:
        body = {
            'channel': conversation_id,
            'topic': channel_topic
        }
        send_slack_request_sync(CLIENT, 'conversations.setTopic', body=body)
    mirror['channel_topic'] = channel_topic

    mirrors.append(mirror)

    set_to_integration_context_with_retries({'mirrors': mirrors, 'conversations': conversations}, OBJECTS_TO_KEYS,
                                            SYNC_CONTEXT)

    if kick_admin:
        body = {
            'channel': conversation_id
        }
        send_slack_request_sync(CLIENT, 'conversations.leave', body=body)
    if send_first_message:
        server_links = demisto.demistoUrls()
        server_link = server_links.get('server')
        message = (f'This channel was created to mirror incident {investigation_id}.'
                   f' \n View it on: {server_link}#/WarRoom/{investigation_id}')
        body = {
            'text': message,
            'channel': conversation_id
        }

        send_slack_request_sync(CLIENT, 'chat.postMessage', body=body)

    demisto.results(f'Investigation mirrored successfully, channel: {conversation_name}')


async def long_running_loop():
    while True:
        error = ''
        try:
            check_for_mirrors()
            check_for_unanswered_questions()
        except requests.exceptions.ConnectionError as e:
            error = f'Could not connect to the Slack endpoint: {str(e)}'
        except Exception as e:
            error = f'An error occurred: {e}'
        finally:
            demisto.updateModuleHealth('')
            if error:
                demisto.error(error)
                demisto.updateModuleHealth(error)


def get_poll_minutes(current_time: datetime, sent: Optional[str]) -> float:
    """
    Get the interval to wait before polling again in minutes.

    Args:
        current_time: The current time.
        sent: The time when the polling request was sent.

    Returns:
        Total minutes to wait before polling.
    """
    poll_time_minutes = 1.0
    if sent:
        sent_time = datetime.strptime(sent, DATE_FORMAT)
        total_delta = current_time - sent_time
        total_minutes = total_delta.total_seconds() / 60

        for minute_range, interval in POLL_INTERVAL_MINUTES.items():
            if len(minute_range) > 1 and total_minutes > minute_range[1]:
                continue
            poll_time_minutes = interval
            break

    return poll_time_minutes


def answer_question(text: str, question: dict, email: str = ''):
    entitlement = question.get('entitlement', '')
    content, guid, incident_id, task_id = extract_entitlement(entitlement, text)
    try:
        demisto.handleEntitlementForUser(incident_id, guid, email, content, task_id)
    except Exception as e:
        demisto.error(f'Failed handling entitlement {entitlement}: {str(e)}')
    question['remove'] = True


def check_for_unanswered_questions():
    integration_context = get_integration_context(SYNC_CONTEXT)
    questions = integration_context.get('questions', [])
    users = integration_context.get('users', [])
    if questions:
        questions = json.loads(questions)
    if users:
        users = json.loads(users)
    now = get_current_utc_time()
    now_string = datetime.strftime(now, DATE_FORMAT)
    updated_questions = []

    for question in questions:
        if question.get('last_poll_time'):
            if question.get('expiry'):
                # Check if the question expired - if it did, answer it with the default response
                # and remove it
                expiry = datetime.strptime(question['expiry'], DATE_FORMAT)
                if expiry < now:
                    answer_question(question.get('default_response'), question, email='')
                    updated_questions.append(question)
                    continue
            # Check if it has been enough time(determined by the POLL_INTERVAL_MINUTES parameter)
            # since the last polling time. if not, continue to the next question until it has.
            last_poll_time = datetime.strptime(question['last_poll_time'], DATE_FORMAT)
            delta = now - last_poll_time
            minutes = delta.total_seconds() / 60
            sent = question.get('sent', None)
            poll_time_minutes = get_poll_minutes(now, sent)
            if minutes < poll_time_minutes:
                continue
        entitlement = question.get('entitlement', '')
        demisto.info(f'Slack - polling for an answer for entitlement {entitlement}')
        question['last_poll_time'] = now_string
        updated_questions.append(question)
    if updated_questions:
        set_to_integration_context_with_retries({'users': users, 'questions': questions}, OBJECTS_TO_KEYS, SYNC_CONTEXT)


def check_for_mirrors():
    """
    Checks for newly created mirrors and handles the mirroring process
    """
    integration_context = get_integration_context(SYNC_CONTEXT)
    if integration_context.get('mirrors'):
        mirrors = json.loads(integration_context['mirrors'])
        updated_mirrors = []
        updated_users = []
        for mirror in mirrors:
            if not mirror['mirrored']:
                investigation_id = mirror['investigation_id']
                demisto.info(f'Mirroring: {investigation_id}')
                mirror = mirrors.pop(mirrors.index(mirror))
                if mirror['mirror_to'] and mirror['mirror_direction'] and mirror['mirror_type']:
                    mirror_type = mirror['mirror_type']
                    auto_close = mirror['auto_close']
                    direction = mirror['mirror_direction']
                    channel_id = mirror['channel_id']
                    if isinstance(auto_close, str):
                        auto_close = bool(strtobool(auto_close))
                    users: List[Dict] = demisto.mirrorInvestigation(investigation_id,
                                                                    f'{mirror_type}:{direction}', auto_close)
                    if mirror_type != 'none':
                        try:
                            invited_users = invite_to_mirrored_channel(channel_id, users)
                            updated_users.extend(invited_users)
                        except Exception as error:
                            demisto.error(f"Could not invite investigation users to the mirrored channel: {error}")

                    mirror['mirrored'] = True
                    updated_mirrors.append(mirror)
                else:
                    demisto.info(f'Could not mirror {investigation_id}')

        if updated_mirrors:
            context = {'mirrors': updated_mirrors}
            if updated_users:
                context['users'] = updated_users

            set_to_integration_context_with_retries(context, OBJECTS_TO_KEYS, SYNC_CONTEXT)
        return


def invite_to_mirrored_channel(channel_id: str, users: List[Dict]) -> list:
    """
    Invite the relevant users to a mirrored channel
    Args:
        channel_id: The mirrored channel
        users: The users to invite, each a dict of username and email

    Returns:
        users: The slack users that were invited
    """
    slack_users = []
    for user in users:
        slack_user: dict = {}
        # Try to invite by XSOAR email
        user_email = user.get('email', '')
        user_name = user.get('username', '')
        if user_email:
            slack_user = get_user_by_name(user_email, False)
        if not slack_user:
            # Try to invite by XSOAR user name
            if user_name:
                slack_user = get_user_by_name(user_name, False)
        if slack_user:
            slack_users.append(slack_user)
        else:
            demisto.results({
                'Type': WARNING_ENTRY_TYPE,
                'Contents': f'User {user_name} not found in Slack',
                'ContentsFormat': formats['text']
            })

    users_to_invite = [user.get('id') for user in slack_users]
    invite_users_to_conversation(channel_id, users_to_invite)

    return slack_users


def extract_entitlement(entitlement: str, text: str) -> Tuple[str, str, str, str]:
    """
    Extracts entitlement components from an entitlement string
    Args:
        entitlement: The entitlement itself
        text: The actual reply text

    Returns:
        Entitlement components
    """
    parts = entitlement.split('@')
    guid = parts[0]
    id_and_task = parts[1].split('|')
    incident_id = id_and_task[0]
    task_id = ''

    if len(id_and_task) > 1:
        task_id = id_and_task[1]
    content = text.replace(entitlement, '', 1)

    return content, guid, incident_id, task_id


class SlackLogger:
    """
    Slack's Socket listener by default pipes messages via stdout. This is an attempt to capture those
    and instead log them into the XSOAR server logs.

    Essentially this converts Logger.info() to demisto.info()
    """

    def __init__(self):
        """
        Set the base level as debug. The server will handle the filtering as needed.
        """
        self.level = logging.DEBUG

    @staticmethod
    def info(message):
        demisto.info(message)

    @staticmethod
    def error(message):
        demisto.error(message)

    @staticmethod
    def debug(message):
        demisto.debug(message)

    @staticmethod
    def exception(message):
        demisto.error(message)


async def slack_loop():
    while True:
        # SocketModeClient does not respect environment variables for ssl verification.
        # Instead we use a custom session.
        session = aiohttp.ClientSession(connector=aiohttp.TCPConnector(verify_ssl=VERIFY_CERT))
        slack_logger = SlackLogger()
        client = SocketModeClient(
            app_token=APP_TOKEN,
            web_client=ASYNC_CLIENT,
            logger=slack_logger  # type: ignore
        )
        client.aiohttp_client_session = session
        client.socket_mode_request_listeners.append(listen)  # type: ignore
        try:
            await client.connect()
            await asyncio.sleep(float("inf"))
        except Exception as e:
            await handle_listen_error(f"An error occurred {str(e)}")


async def handle_listen_error(error: str):
    """
    Logs an error and updates the module health accordingly.

    Args:
        error: The error string.
    """
    demisto.error(error)
    demisto.updateModuleHealth(error)


async def start_listening():
    """
    Starts a Slack SocketMode client and checks for mirrored incidents.
    """
    await slack_loop()
    long_loop_task = asyncio.create_task(long_running_loop(), name="Unanswered loop")
    await asyncio.gather(long_loop_task)


async def handle_dm(user: dict, text: str, client: AsyncWebClient):
    """
    Handles a direct message sent to the bot

    Args:
        user: The user who sent the message
        text: The message text
        client: The Slack client

    Returns:
        Text to return to the user
    """
    demisto.info('Slack - handling direct message.')
    message: str = text.lower()
    if message.find('incident') != -1 and (message.find('create') != -1
                                           or message.find('open') != -1
                                           or message.find('new') != -1):
        user_email = user.get('profile', {}).get('email', '')
        user_name = user.get('name', '')
        if user_email:
            demisto_user = demisto.findUser(email=user_email)
        else:
            demisto_user = demisto.findUser(username=user.get('name'))

        if not demisto_user and not ALLOW_INCIDENTS:
            data = 'You are not allowed to create incidents.'
        else:
            try:
                data = await translate_create(text, user_name, user_email, demisto_user)
            except Exception as e:
                data = f'Failed creating incidents: {str(e)}'
    else:
        try:
            data = demisto.directMessage(text, user.get('name'), user.get('profile', {}).get('email'), ALLOW_INCIDENTS)
        except Exception as e:
            data = str(e)

    if not data:
        data = 'Sorry, I could not perform the selected operation.'
    body = {
        'users': user.get('id')
    }
    im = await send_slack_request_async(client, 'conversations.open', body=body)
    channel = im.get('channel', {}).get('id')
    body = {
        'text': data,
        'channel': channel
    }

    await send_slack_request_async(client, 'chat.postMessage', body=body)


async def translate_create(message: str, user_name: str, user_email: str, demisto_user: dict) -> str:
    """
    Processes an incident creation message
    Args:
        message: The creation message
        user_name: The name of the user in Slack
        user_email: The email of the user in Slack
        demisto_user: The demisto user associated with the request (if exists)

    Returns:
        Creation result
    """
    json_pattern = r'(?<=json=).*'
    name_pattern = r'(?<=name=).*'
    type_pattern = r'(?<=type=).*'
    message = message.replace("\n", '').replace('`', '')
    json_match = re.search(json_pattern, message)
    created_incident = None
    data = ''
    user_demisto_id = ''
    if demisto_user:
        user_demisto_id = demisto_user.get('id', '')

    if json_match:
        if re.search(name_pattern, message) or re.search(type_pattern, message):
            data = 'No other properties other than json should be specified.'
        else:
            incidents_json = json_match.group()
            incidents = json.loads(incidents_json.replace('“', '"').replace('”', '"'))
            if not isinstance(incidents, list):
                incidents = [incidents]
            created_incident = await create_incidents(incidents, user_name, user_email, user_demisto_id)

            if not created_incident:
                data = 'Failed creating incidents.'
    else:
        name_match = re.search(name_pattern, message)
        if not name_match:
            data = 'Please specify arguments in the following manner: name=<name> type=[type] or json=<json>.'
        else:
            incident_name = re.sub('type=.*', '', name_match.group()).strip()
            incident_type = ''

            type_match = re.search(type_pattern, message)
            if type_match:
                incident_type = re.sub('name=.*', '', type_match.group()).strip()

            incident = {'name': incident_name}

            incident_type = incident_type or INCIDENT_TYPE
            if incident_type:
                incident['type'] = incident_type

            created_incident = await create_incidents([incident], user_name, user_email, user_demisto_id)
            if not created_incident:
                data = 'Failed creating incidents.'

    if created_incident:
        if isinstance(created_incident, list):
            created_incident = created_incident[0]
        server_links = demisto.demistoUrls()
        server_link = server_links.get('server')
        incident_name = created_incident['name']
        incident_id = created_incident['id']
        data = f'Successfully created incident {incident_name}.\n View it on: {server_link}#/WarRoom/{incident_id}'

    return data


async def create_incidents(incidents: list, user_name: str, user_email: str, user_demisto_id: str = '') -> dict:
    """
    Creates incidents according to a provided JSON object
    Args:
        incidents: The incidents JSON
        user_name The name of the user in Slack
        user_email The email of the user in Slack
        user_demisto_id: The id of demisto user associated with the request (if exists)

    Returns:
        The creation result
    """

    for incident in incidents:
        # Add relevant labels to context
        labels = incident.get('labels', [])
        keys = [label.get('type') for label in labels]
        if 'Reporter' not in keys:
            labels.append({'type': 'Reporter', 'value': user_name})
        if 'ReporterEmail' not in keys:
            labels.append({'type': 'ReporterEmail', 'value': user_email})
        if 'Source' not in keys:
            labels.append({'type': 'Source', 'value': 'Slack'})
        incident['labels'] = labels

    if user_demisto_id:
        data = demisto.createIncidents(incidents, userID=user_demisto_id)
    else:
        data = demisto.createIncidents(incidents)

    return data


async def get_bot_id_async() -> str:
    """
    Gets the app bot ID

    Returns:
        The app bot ID
    """
    response = await ASYNC_CLIENT.auth_test()
    return response.get('bot_id')


async def listen(client: SocketModeClient, req: SocketModeRequest):
    demisto.info("Handling request")
    if req.envelope_id:
        response = SocketModeResponse(envelope_id=req.envelope_id)
        await client.send_socket_mode_response(response)
    data_type: str = req.type
    payload: dict = req.payload
    if data_type == 'error':
        error = payload.get('error', {})
        error_code = error.get('code')
        error_msg = error.get('msg')
        await handle_listen_error(
            f'Slack API has thrown an error. Code: {error_code}, Message: {error_msg}.')
        return

    try:
        data: dict = req.payload
        event: dict = data.get('event', {})
        subtype = data.get('subtype', '')
        text = event.get('text', '')
        user_id = event.get('user', '')
        channel = event.get('channel', '')
        message_bot_id = data.get('bot_id', '')
        thread = event.get('thread_ts', None)
        message = data.get('message', {})
        entitlement_reply = None
        # Check if slash command received. If so, ignore for now.
        if data.get('command', None):
            demisto.debug("Slash command event received. Ignoring.")
            return

        actions = data.get('actions', [])
        integration_context = get_integration_context(SYNC_CONTEXT)
        if subtype == 'bot_message' or message_bot_id or message.get('subtype') == 'bot_message' \
                or \
                event.get('bot_id', None):
<<<<<<< HEAD
            if not actions:
=======

            if integration_context.get('bot_user_id'):
                bot_id = integration_context['bot_user_id']
                if bot_id == 'null' or bot_id is None:
                    # In some cases the bot_id can be stored as a string 'null', this handles this edge case.
                    bot_id = await get_bot_id_async()
                    set_to_integration_context_with_retries({'bot_user_id': bot_id}, OBJECTS_TO_KEYS, SYNC_CONTEXT)
            else:
                bot_id = await get_bot_id_async()
                set_to_integration_context_with_retries({'bot_user_id': bot_id}, OBJECTS_TO_KEYS, SYNC_CONTEXT)
            if event.get('subtype') == 'bot_message':
>>>>>>> ba08a70c
                demisto.debug("Received bot_message event type. Ignoring.")
                return
            if event.get('bot_id', None) in bot_id:
                demisto.debug("Received bot message from the current bot. Ignoring.")
                return
        if event.get('subtype') == 'message_changed':
            demisto.debug("Received message_changed event type. Ignoring.")
            return
        if event.get('subtype') == 'file_share':
            if event.get('client_msg_id'):
                demisto.debug('Received file_share event type. Processing.')
            else:
                demisto.debug('Got a file that is a mirror from XSOAR. Ignoring')
                return
            

        if len(actions) > 0:
            channel = data.get('channel', {}).get('id', '')
            user_id = data.get('user', {}).get('id', '')
            entitlement_json = actions[0].get('value')
            entitlement_string = json.loads(entitlement_json)
            entitlement_reply = json.loads(entitlement_json).get("reply", "Thank you for your reply.")
            action_text = actions[0].get('text').get('text')
            user = await ASYNC_CLIENT.users_info(user=user_id)
            answer_question(action_text, entitlement_string, user.get('profile', {}).get('email'))

        else:
            if user_id != '':
<<<<<<< HEAD
=======
                # User ID is returned as an empty string
>>>>>>> ba08a70c
                user = await get_user_by_id_async(ASYNC_CLIENT, user_id)  # type: ignore
                entitlement_reply = await check_and_handle_entitlement(text, user, thread)  # type: ignore

        if entitlement_reply:
            await send_slack_request_async(
                client=ASYNC_CLIENT,
                method='chat.postMessage',
                body={
                    'channel': channel,
                    'thread_ts': thread,
                    'text': entitlement_reply
                }
            )

        elif channel and channel[0] == 'D' and ENABLE_DM:
            # DM
            await handle_dm(user, text, ASYNC_CLIENT)  # type: ignore
        else:
            channel_id = channel

            if not integration_context or 'mirrors' not in integration_context:
                return

            mirrors = json.loads(integration_context['mirrors'])
            mirror_filter = list(filter(lambda m: m['channel_id'] == channel_id, mirrors))
            if not mirror_filter:
                demisto.info("No mirror filter")
                return

            for mirror in mirror_filter:
                if mirror['mirror_direction'] == 'FromDemisto' or mirror['mirror_type'] == 'none':
                    return

                if not mirror['mirrored']:
                    demisto.info("Not mirrored yet")
                    # In case the investigation is not mirrored yet
                    mirror = mirrors.pop(mirrors.index(mirror))
                    if mirror['mirror_to'] and mirror['mirror_direction'] and mirror['mirror_type']:
                        investigation_id = mirror['investigation_id']
                        mirror_type = mirror['mirror_type']
                        auto_close = mirror['auto_close']
                        direction = mirror['mirror_direction']
                        if isinstance(auto_close, str):
                            auto_close = bool(strtobool(auto_close))
                        demisto.info(f'Mirroring: {investigation_id}')
                        demisto.mirrorInvestigation(investigation_id,
                                                    f'{mirror_type}:{direction}', auto_close)
                        mirror['mirrored'] = True
                        mirrors.append(mirror)
                        set_to_integration_context_with_retries({'mirrors': mirrors},
                                                                OBJECTS_TO_KEYS, SYNC_CONTEXT)

                investigation_id = mirror['investigation_id']
                # Post to the warroom
                if event.get('subtype') == 'file_share':
                    for file_obj in event.get('files', []):
                        data = await get_file(ASYNC_CLIENT, file_obj.get('url_private'))
                        name = file_obj.get('name')
                        file_ = fileResult(name, data, investigation_id=investigation_id)
                        demisto.debug('after file result')
                        demisto.debug(f'{file_=}')
                        await handle_file(
                            investigation_id,
                            file_,
                            user  # type: ignore
                        )

                else:
                    await handle_text(ASYNC_CLIENT, investigation_id, text, user)  # type: ignore
        # Reset module health
        demisto.updateModuleHealth("")
        demisto.info("SlackV3 - Event handled successfully.")

    except Exception as e:
        await handle_listen_error(f'Error occurred while listening to Slack: {e}')


async def get_user_by_id_async(client: AsyncWebClient, user_id: str) -> dict:
    """
    Get the details of a slack user by id asynchronously.
    Args:
        client: The slack web client to use.
        user_id: The id of the user.

    Returns:
        The slack user.
    """
    user: dict = {}
    users: list = []
    integration_context = get_integration_context(SYNC_CONTEXT)
    if integration_context.get('users'):
        users = json.loads(integration_context['users'])
        user_filter = list(filter(lambda u: u['id'] == user_id, users))
        if user_filter:
            user = user_filter[0]
    if not user:
        body = {
            'user': user_id
        }
        user = (
            await send_slack_request_async(client, 'users.info', http_verb='GET', body=body)).get(
            'user', {})
        users.append(user)
        set_to_integration_context_with_retries({'users': users}, OBJECTS_TO_KEYS, SYNC_CONTEXT)

    return user


async def handle_file(
    investigation_id: str,
    file_result: dict,
    user: dict
):
    demisto.info(f'SlackV3 - adding file entry to incident {investigation_id}')
    demisto.addEntry(
        id=investigation_id,
        entry=json.dumps(file_result),
        username=user.get('name', ''),
        email=user.get('profile', {}).get('email', ''),
        footer=MESSAGE_FOOTER,
        entryType=EntryType.FILE
    )


async def handle_text(client: AsyncWebClient, investigation_id: str, text: str, user: dict):
    """
    Handles text received in the Slack workspace (not DM)

    Args:
        client: The Slack client
        investigation_id: The mirrored investigation ID
        text: The received text
        user: The sender
    """
    if text:
        demisto.info(f'SlackV3 - adding entry to incident {investigation_id}')
        demisto.addEntry(
            id=investigation_id,
            entry=await clean_message(text, client),
            username=user.get('name', ''),
            email=user.get('profile', {}).get('email', ''),
            footer=MESSAGE_FOOTER
        )
        demisto.info("SlackV3 - Text handled successfully.")
    else:
        demisto.info('Entry does not added to incident, no text supplied')


async def check_and_handle_entitlement(text: str, user: dict, thread_id: str) -> str:
    """
    Handles an entitlement message (a reply to a question)
    Args:
        text: The message text
        user: The user who sent the reply
        thread_id: The thread ID

    Returns:
        If the message contains entitlement, return a reply.
    """

    entitlement_match = re.search(ENTITLEMENT_REGEX, text)
    if entitlement_match:
        demisto.info('Slack - handling entitlement in message.')
        content, guid, incident_id, task_id = extract_entitlement(entitlement_match.group(), text)
        demisto.handleEntitlementForUser(incident_id, guid, user.get('profile', {}).get('email'), content, task_id)

        return 'Thank you for your response.'
    else:
        integration_context = get_integration_context(SYNC_CONTEXT)
        questions = integration_context.get('questions', [])
        if questions and thread_id:
            questions = json.loads(questions)
            question_filter = list(filter(lambda q: q.get('thread') == thread_id, questions))
            if question_filter:
                question = question_filter[0]
                demisto.info('Slack - handling entitlement in thread.')
                entitlement = question.get('entitlement')
                reply = question.get('reply', 'Thank you for your response.')
                content, guid, incident_id, task_id = extract_entitlement(entitlement, text)
                demisto.handleEntitlementForUser(incident_id, guid, user.get('profile', {}).get('email'), content,
                                                 task_id)
                question['remove'] = True
                set_to_integration_context_with_retries({'questions': questions}, OBJECTS_TO_KEYS, SYNC_CONTEXT)

                return reply

    return ''


''' SEND '''


def get_conversation_by_name(conversation_name: str) -> dict:
    """
    Get a slack conversation by its name

    Args:
        conversation_name: The conversation name

    Returns:
        The slack conversation
    """
    integration_context = get_integration_context(SYNC_CONTEXT)

    conversation_to_search = conversation_name.lower()
    # Find conversation in the cache
    conversations = integration_context.get('conversations')
    if conversations:
        conversations = json.loads(conversations)
        conversation_filter = list(
            filter(
                lambda c: conversation_to_search == c.get('name', '').lower(),
                conversations
            )
        )
        if conversation_filter:
            return conversation_filter[0]

    demisto.debug(f'could not find slack channel "{conversation_to_search}" in integration context, searching via API')
    # If not found in cache, search for it
    body = {
        'types': 'private_channel,public_channel',
        'limit': PAGINATED_COUNT
    }
    response = send_slack_request_sync(CLIENT, 'conversations.list', http_verb='GET', body=body)

    conversation: dict = {}
    while True:
        conversations = response['channels'] if response and response.get('channels') else []
        cursor = response.get('response_metadata', {}).get('next_cursor')
        conversation_filter = list(filter(lambda c: c.get('name') == conversation_name, conversations))
        if conversation_filter:
            break
        if not cursor:
            demisto.info("Reached the end of looking for a channel")
            break

        body = body.copy()  # strictly for unit-test purposes (test_get_conversation_by_name_paging)
        body.update({'cursor': cursor})
        response = send_slack_request_sync(CLIENT, 'conversations.list', http_verb='GET', body=body)
    if conversation_filter:
        conversation = conversation_filter[0]

    # Save conversations to cache
    if conversation:
        conversations = integration_context.get('conversations')
        if conversations:
            conversations = json.loads(conversations)
            conversations.append(conversation)
        else:
            conversations = [conversation]
        set_to_integration_context_with_retries({'conversations': conversations}, OBJECTS_TO_KEYS, SYNC_CONTEXT)
    return conversation


def slack_send():
    """
    Sends a message to slack
    """

    args = demisto.args()
    message = args.get('message', '')
    to = args.get('to')
    original_channel = args.get('channel')
    group = args.get('group')
    message_type = args.get('messageType', '')  # From server
    original_message = args.get('originalMessage', '')  # From server
    entry = args.get('entry')
    ignore_add_url = args.get('ignoreAddURL', False) or args.get('IgnoreAddURL', False)
    thread_id = args.get('threadID', '')
    severity = args.get('severity')  # From server
    blocks = args.get('blocks')
    entry_object = args.get('entryObject')  # From server, available from demisto v6.1 and above
    entitlement = ''

    if message_type and (message_type not in PERMITTED_NOTIFICATION_TYPES):
        if message_type != MIRROR_TYPE:
            demisto.info(f"Message type is not in permitted options. Received: {message_type}")
            return

    if message_type == MIRROR_TYPE and original_message.find(MESSAGE_FOOTER) != -1:
        # return so there will not be a loop of messages
        return

    if message_type == MIRROR_TYPE:
        tags = argToList(demisto.params().get('filtered_tags', []))
        entry_tags = entry_object.get('tags', [])

        if tags and not entry_tags:
            return

        # return if the entry tags is not containing any of the filtered_tags
        if tags and not any(elem in entry_tags for elem in tags):
            return

    if (to and group) or (to and original_channel) or (to and original_channel and group):
        return_error('Only one destination can be provided.')

    if severity:
        try:
            severity = int(severity)
        except Exception:
            severity = None

    channel = original_channel
    if original_channel == INCIDENT_NOTIFICATION_CHANNEL or (not original_channel and message_type == INCIDENT_OPENED):
        original_channel = INCIDENT_NOTIFICATION_CHANNEL
        channel = DEDICATED_CHANNEL
        demisto.debug(f'trying to send message to channel {original_channel}, changing slack channel to {channel}')

    if (channel == DEDICATED_CHANNEL and original_channel == INCIDENT_NOTIFICATION_CHANNEL
            and ((severity is not None and severity < SEVERITY_THRESHOLD)
                 or not (len(PERMITTED_NOTIFICATION_TYPES) > 0))):
        channel = None

    if not (to or group or channel):
        return_error('Either a user, group or channel must be provided.')

    reply = ''
    expiry = ''
    default_response = ''
    if blocks:
        entitlement_match = re.search(ENTITLEMENT_REGEX, blocks)
        if entitlement_match:
            try:
                parsed_message = json.loads(blocks)
                entitlement = parsed_message.get('entitlement')
                blocks = parsed_message.get('blocks')
                reply = parsed_message.get('reply')
                expiry = parsed_message.get('expiry')
                default_response = parsed_message.get('default_response')
            except Exception:
                demisto.info('Slack - could not parse JSON from entitlement blocks.')
    elif message:
        entitlement_match = re.search(ENTITLEMENT_REGEX, message)
        if entitlement_match:
            try:
                parsed_message = json.loads(message)
                entitlement = parsed_message.get('entitlement')
                message = parsed_message.get('message')
                reply = parsed_message.get('reply')
                expiry = parsed_message.get('expiry')
                default_response = parsed_message.get('default_response')
            except Exception:
                demisto.info('Slack - could not parse JSON from entitlement message.')
    file_dict = MirrorInvestigation.get_file_from_incoming_entry(args)
    response = slack_send_request(
        to, channel, group, entry, ignore_add_url, thread_id,
        message=message, blocks=blocks, file_dict=file_dict
    )

    if response:
        thread = response.get('ts')
        if entitlement:
            save_entitlement(entitlement, thread, reply, expiry, default_response)

        demisto.results({
            'Type': entryTypes['note'],
            'HumanReadable': f'Message sent to Slack successfully.\nThread ID is: {thread}',
            'Contents': response.data,
            'ContentsFormat': formats['json'],
            'EntryContext': {
                'Slack.Thread(val.ID===obj.ID)': {
                    'ID': thread
                },
            }
        })
    else:
        demisto.results('Could not send the message to Slack.')


def save_entitlement(entitlement, thread, reply, expiry, default_response):
    """
    Saves an entitlement with its thread

    Args:
        entitlement: The entitlement
        thread: The thread
        reply: The reply to send to the user.
        expiry: The question expiration date.
        default_response: The response to send if the question times out.
    """
    integration_context = get_integration_context(SYNC_CONTEXT)
    questions = integration_context.get('questions', [])
    if questions:
        questions = json.loads(integration_context['questions'])
    questions.append({
        'thread': thread,
        'entitlement': entitlement,
        'reply': reply,
        'expiry': expiry,
        'sent': datetime.strftime(get_current_utc_time(), DATE_FORMAT),
        'default_response': default_response
    })

    set_to_integration_context_with_retries({'questions': questions}, OBJECTS_TO_KEYS, SYNC_CONTEXT)


def slack_send_file():
    """
    Sends a file to slack
    """
    to = demisto.args().get('to')
    channel = demisto.args().get('channel')
    group = demisto.args().get('group')
    entry_id = demisto.args().get('file')
    thread_id = demisto.args().get('threadID')
    comment = demisto.args().get('comment', '')

    if not (to or channel or group):
        mirror = find_mirror_by_investigation()
        if mirror:
            channel = mirror.get('channel_name')

    if not (to or channel or group):
        return_error('Either a user, group or channel must be provided.')

    file_path = demisto.getFilePath(entry_id)

    file_dict = {
        'path': file_path['path'],
        'name': file_path['name'],
        'comment': comment
    }

    response = slack_send_request(to, channel, group, thread_id=thread_id, file_dict=file_dict)
    if response:
        demisto.results('File sent to Slack successfully.')
    else:
        demisto.results('Could not send the file to Slack.')


def handle_tags_in_message_sync(message: str) -> str:
    """
    Handles user tags in a slack send message

    Args:
        message: The slack message

    Returns:
        The tagged slack message
    """
    matches = re.findall(USER_TAG_EXPRESSION, message)
    message = re.sub(USER_TAG_EXPRESSION, r'\1', message)
    for match in matches:
        slack_user = get_user_by_name(match)
        if slack_user:
            message = message.replace(match, f"<@{slack_user.get('id')}>")

    resolved_message = re.sub(URL_EXPRESSION, r'\1', message)

    return resolved_message


def send_message(destinations: list, entry: str, ignore_add_url: bool, integration_context: dict, message: str,
                 thread_id: str, blocks: str):
    """
    Sends a message to Slack.
    Args:
        destinations: The destinations to send to.
        entry: A WarRoom entry to send.
        ignore_add_url: Do not add a XSOAR URL to the message.
        integration_context: Current integration context.
        message: The message to send.
        thread_id: The Slack thread ID to send the message to.
        blocks: Message blocks to send

    Returns:
        The Slack send response.
    """
    if not message:
        if blocks:
            message = 'New message from SOC Bot'
            # This is shown in the notification bubble from Slack
        else:
            message = '\n'

    if message and not blocks:
        if ignore_add_url and isinstance(ignore_add_url, str):
            ignore_add_url = bool(strtobool(ignore_add_url))
        if not ignore_add_url:
            investigation = demisto.investigation()
            server_links = demisto.demistoUrls()
            if investigation:
                if investigation.get('type') != PLAYGROUND_INVESTIGATION_TYPE:
                    link = server_links.get('warRoom')
                    if link:
                        if entry:
                            link += '/' + entry
                        message += f'\nView it on: {link}'
                else:
                    link = server_links.get('server', '')
                    if link:
                        message += f'\nView it on: {link}#/home'
    try:
        response = send_message_to_destinations(destinations, message, thread_id, blocks)
    except SlackApiError as e:
        if str(e).find('not_in_channel') == -1 and str(e).find('channel_not_found') == -1:
            raise
        bot_id = integration_context.get('bot_id')
        if not bot_id:
            bot_id = get_bot_id()
        for dest in destinations:
            invite_users_to_conversation(dest, [bot_id])
        response = send_message_to_destinations(destinations, message, thread_id, blocks)
    return response


def send_message_to_destinations(destinations: list, message: str, thread_id: str, blocks: str = '') \
        -> Optional[SlackResponse]:
    """
    Sends a message to provided destinations Slack.

    Args:
        destinations: Destinations to send to.
        message: The message to send.
        thread_id: Slack thread ID to send to.
        blocks: Message blocks to send

    Returns:
        The Slack send response.
    """
    response: Optional[SlackResponse] = None
    body: dict = {}

    if message:
        clean_message = handle_tags_in_message_sync(message)
        body['text'] = clean_message
    if blocks:
        block_list = json.loads(blocks, strict=False)
        body['blocks'] = block_list
    if thread_id:
        body['thread_ts'] = thread_id

    for destination in destinations:
        body['channel'] = destination
        response = send_slack_request_sync(CLIENT, 'chat.postMessage', body=body)

    return response


def send_file(destinations: list, file_dict: dict, integration_context: dict, thread_id: str) -> \
        Optional[SlackResponse]:
    """
    Sends a file to Slack.

    Args:
        destinations: Destinations to send the file to.
        file_dict: The file to send.
        integration_context: The current integration context.
        thread_id: A Slack thread to send to.

    Returns:
        The Slack send response.
    """
    try:
        response = send_file_to_destinations(destinations, file_dict, thread_id)
    except SlackApiError as e:
        if str(e).find('not_in_channel') == -1 and str(e).find('channel_not_found') == -1:
            raise
        bot_id = integration_context.get('bot_id')
        if not bot_id:
            bot_id = get_bot_id()
            integration_context['bot_id'] = bot_id
        for dest in destinations:
            invite_users_to_conversation(dest, [bot_id])
        response = send_file_to_destinations(destinations, file_dict, thread_id)

    return response


def send_file_to_destinations(destinations: list, file_dict: dict, thread_id: str) -> Optional[SlackResponse]:
    """
    Sends a file to provided destinations in Slack.

    Args:
        destinations: The destinations to send to.
        file_dict: The file to send.
        thread_id: A thread ID to send to.

    Returns:
        The Slack send response.
    """
    response: Optional[SlackResponse] = None
    body = {
        'filename': file_dict['name']
    }

    if comment := file_dict.get('comment'):
        body['initial_comment'] = comment

    for destination in destinations:
        body['channels'] = destination
        if thread_id:
            body['thread_ts'] = thread_id

        response = send_slack_request_sync(CLIENT, 'files.upload', file_=file_dict['path'], body=body)

    return response


def slack_send_request(to: str, channel: str, group: str, entry: str = '', ignore_add_url: bool = False,
                       thread_id: str = '', message: str = '', blocks: str = '', file_dict: dict = None) \
        -> Optional[SlackResponse]:
    """
    Requests to send a message or a file to Slack.

    Args:
        to: A Slack user to send to.
        channel: A Slack channel to send to.
        group: A Slack private channel to send to.
        entry: WarRoom entry to send.
        ignore_add_url: Do not add a Demisto URL to the message.
        thread_id: The Slack thread ID to send to.
        message: A message to send.
        blocks: Blocks to send with a slack message
        file_dict: A file to send.

    Returns:
        The Slack send response.
    """

    integration_context = get_integration_context(SYNC_CONTEXT)
    mirrors: list = []
    if integration_context:
        if 'mirrors' in integration_context:
            mirrors = json.loads(integration_context['mirrors'])

    destinations = []

    if to:
        if isinstance(to, list):
            to = to[0]
        user = get_user_by_name(to)
        if not user:
            demisto.error(f'Could not find the Slack user {to}')
        else:
            body = {
                'users': user.get('id')
            }
            im = send_slack_request_sync(CLIENT, 'conversations.open', body=body)
            destinations.append(im.get('channel', {}).get('id'))
    if channel or group:
        if not destinations:
            destination_name = channel or group
            mirrored_channel_filter = list(filter(lambda m: f'incident-{m["investigation_id"]}' == destination_name,
                                                  mirrors))
            if mirrored_channel_filter:
                channel_mirror = mirrored_channel_filter[0]
                conversation_id = channel_mirror['channel_id']
            else:
                conversation = get_conversation_by_name(destination_name)
                if not conversation:
                    return_error(f'Could not find the Slack conversation {destination_name}')
                conversation_id = conversation.get('id')

            if conversation_id:
                destinations.append(conversation_id)

    if not destinations:
        return_error('Could not find any destination to send to.')

    if file_dict:
        response = send_file(destinations, file_dict, integration_context, thread_id)
        return response

    response = send_message(destinations, entry, ignore_add_url, integration_context, message,
                            thread_id, blocks)

    return response


def set_channel_topic():
    """
    Sets a topic for a slack channel
    """

    channel = demisto.args().get('channel')
    topic = demisto.args().get('topic')

    channel_id = ''

    if not channel:
        mirror = find_mirror_by_investigation()
        if mirror:
            channel_id = mirror.get('channel_id', '')
            # We need to update the topic in the mirror
            integration_context = get_integration_context(SYNC_CONTEXT)
            mirrors = json.loads(integration_context['mirrors'])
            mirror = mirrors.pop(mirrors.index(mirror))
            mirror['channel_topic'] = topic
            mirrors.append(mirror)
            set_to_integration_context_with_retries({'mirrors': mirrors}, OBJECTS_TO_KEYS, SYNC_CONTEXT)
    else:
        channel = get_conversation_by_name(channel)
        channel_id = channel.get('id')

    if not channel_id:
        return_error('Channel was not found - Either the Slack app is not a member of the channel, '
                     'or the slack app does not have permission to find the channel.')

    body = {
        'channel': channel_id,
        'topic': topic
    }
    send_slack_request_sync(CLIENT, 'conversations.setTopic', body=body)

    demisto.results('Topic successfully set.')


def rename_channel():
    """
    Renames a slack channel
    """

    channel = demisto.args().get('channel')
    new_name = demisto.args().get('name')

    channel_id = ''

    if not channel:
        mirror = find_mirror_by_investigation()
        if mirror:
            channel_id = mirror.get('channel_id', '')
            # We need to update the name in the mirror
            integration_context = get_integration_context(SYNC_CONTEXT)
            mirrors = json.loads(integration_context['mirrors'])
            mirror = mirrors.pop(mirrors.index(mirror))
            mirror['channel_name'] = new_name
            mirrors.append(mirror)
            set_to_integration_context_with_retries({'mirrors': mirrors}, OBJECTS_TO_KEYS, SYNC_CONTEXT)
    else:
        channel = get_conversation_by_name(channel)
        channel_id = channel.get('id')

    if not channel_id:
        return_error('Channel was not found - Either the Slack app is not a member of the channel, '
                     'or the slack app does not have permission to find the channel.')
    body = {
        'channel': channel_id,
        'name': new_name
    }
    send_slack_request_sync(CLIENT, 'conversations.rename', body=body)

    demisto.results('Channel renamed successfully.')


def close_channel():
    """
    Archives a slack channel by name or its incident ID if mirrored.
    """
    channel = demisto.args().get('channel')
    channel_id = ''

    if not channel:
        mirror = find_mirror_by_investigation()
        if mirror:
            channel_id = mirror.get('channel_id', '')
            # We need to update the topic in the mirror
            integration_context = get_integration_context(SYNC_CONTEXT)
            mirrors = json.loads(integration_context['mirrors'])
            channel_id = mirror['channel_id']
            # Check for mirrors on the archived channel
            channel_mirrors = list(filter(lambda m: channel_id == m['channel_id'], mirrors))
            for mirror in channel_mirrors:
                mirror['remove'] = True
                demisto.mirrorInvestigation(mirror['investigation_id'], f'none:{mirror["mirror_direction"]}',
                                            mirror['auto_close'])

            set_to_integration_context_with_retries({'mirrors': mirrors}, OBJECTS_TO_KEYS, SYNC_CONTEXT)
    else:
        channel = get_conversation_by_name(channel)
        channel_id = channel.get('id')

    if not channel_id:
        return_error('Channel was not found - Either the Slack app is not a member of the channel, '
                     'or the slack app does not have permission to find the channel.')
    body = {
        'channel': channel_id
    }
    send_slack_request_sync(CLIENT, 'conversations.archive', body=body)

    demisto.results('Channel successfully archived.')


def create_channel():
    """
    Creates a channel in Slack using the provided arguments.
    """
    channel_type = demisto.args().get('type', 'private')
    channel_name = demisto.args()['name']
    users = argToList(demisto.args().get('users', []))
    topic = demisto.args().get('topic')

    body = {
        'name': channel_name
    }

    if channel_type == 'private':
        body['is_private'] = True

    conversation = send_slack_request_sync(CLIENT, 'conversations.create', body=body).get(
        'channel', {})

    if users:
        slack_users = search_slack_users(users)
        invite_users_to_conversation(conversation.get('id'),
                                     list(map(lambda u: u.get('id'), slack_users)))
    if topic:
        body = {
            'channel': conversation.get('id'),
            'topic': topic
        }
        send_slack_request_sync(CLIENT, 'conversations.setTopic', body=body)
    created_channel_name = conversation.get('name')
    demisto.results(f'Successfully created the channel {created_channel_name}')


def invite_to_channel():
    channel = demisto.args().get('channel')
    users = argToList(demisto.args().get('users', []))

    channel_id = ''

    if not channel:
        mirror = find_mirror_by_investigation()
        if mirror:
            channel_id = mirror['channel_id']
    else:
        channel = get_conversation_by_name(channel)
        channel_id = channel.get('id')

    if not channel_id:
        return_error('Channel was not found - Either the Slack app is not a member of the channel, '
                     'or the slack app does not have permission to find the channel.')
    slack_users = search_slack_users(users)
    if slack_users:
        invite_users_to_conversation(channel_id, list(map(lambda u: u.get('id'), slack_users)))
    else:
        return_error('No users found')

    demisto.results('Successfully invited users to the channel.')


def kick_from_channel():
    channel = demisto.args().get('channel')
    users = argToList(demisto.args().get('users', []))

    channel_id = ''

    if not channel:
        mirror = find_mirror_by_investigation()
        if mirror:
            channel_id = mirror['channel_id']
    else:
        channel = get_conversation_by_name(channel)
        channel_id = channel.get('id')

    if not channel_id:
        return_error('Channel was not found - Either the Slack app is not a member of the channel, '
                     'or the slack app does not have permission to find the channel.')
    slack_users = search_slack_users(users)
    if slack_users:
        kick_users_from_conversation(channel_id, list(map(lambda u: u.get('id'), slack_users)))
    else:
        return_error('No users were found')

    demisto.results('Successfully kicked users from the channel.')


def get_user():
    user = demisto.args()['user']

    slack_user = get_user_by_name(user)
    if not slack_user:
        return_error('User not found')

    profile = slack_user.get('profile', {})
    result_user = {
        'ID': slack_user.get('id'),
        'Username': slack_user.get('name'),
        'Name': profile.get('real_name_normalized') or profile.get('real_name'),
        'DisplayName': profile.get('display_name'),
        'Email': profile.get('email')
    }

    hr = tableToMarkdown('Details for Slack user: ' + user, result_user,
                         headers=['ID', 'Username', 'Name', 'DisplayName', 'Email'], headerTransform=pascalToSpace,
                         removeNull=True)
    context = {
        'Slack.User(val.ID === obj.ID)': createContext(result_user, removeNull=True)
    }

    return_outputs(hr, context, slack_user)


def slack_edit_message():
    args = demisto.args()
    channel = args.get('channel')
    thread_id = demisto.args().get('threadID')
    message = args.get('message')
    blocks = args.get('blocks')
    ignore_add_url = args.get('ignore_add_url')
    entry = args.get('entry')

    channel_id = ''

    if not channel:
        mirror = find_mirror_by_investigation()
        if mirror:
            channel_id = mirror['channel_id']
    else:
        channel = get_conversation_by_name(channel)
        channel_id = channel.get('id')

    if not channel_id:
        return_error('Channel was not found - Either the Slack app is not a member of the channel, '
                     'or the slack app does not have permission to find the channel.')
    if not thread_id:
        return_error('The timestamp of the message to edit is required.')

    if message and not blocks:
        if ignore_add_url and isinstance(ignore_add_url, str):
            ignore_add_url = bool(strtobool(ignore_add_url))
        if not ignore_add_url:
            investigation = demisto.investigation()
            server_links = demisto.demistoUrls()
            if investigation:
                if investigation.get('type') != PLAYGROUND_INVESTIGATION_TYPE:
                    link = server_links.get('warRoom')
                    if link:
                        if entry:
                            link += '/' + entry
                        message += f'\nView it on: {link}'
                else:
                    link = server_links.get('server', '')
                    if link:
                        message += f'\nView it on: {link}#/home'

    body = {
        'channel': channel_id,
        'ts': thread_id
    }
    if message:
        clean_message = handle_tags_in_message_sync(message)
        body['text'] = clean_message
    if blocks:
        block_list = json.loads(blocks, strict=False)
        body['blocks'] = block_list
    try:
        response = send_slack_request_sync(CLIENT, 'chat.update', body=body)

        hr = "The message was successfully edited."
        result_edit = {
            'ID': response.get('ts', None),
            'Channel': response.get('channel', None),
            'Text': response.get('text', None)
        }
        context = {
            'Slack.Thread(val.ID === obj.ID)': result_edit
        }
        return_results(CommandResults(
            readable_output=hr,
            outputs=context,
            raw_response=json.dumps(response.data)))

    except SlackApiError as slack_error:
        return_error(f"{slack_error}")


def pin_message():
    channel = demisto.args().get('channel')
    thread_id = demisto.args().get('threadID')

    channel_id = ''

    if not channel:
        mirror = find_mirror_by_investigation()
        if mirror:
            channel_id = mirror['channel_id']
    else:
        channel = get_conversation_by_name(channel)
        channel_id = channel.get('id')

    if not channel_id:
        return_error('Channel was not found - Either the Slack app is not a member of the channel, '
                     'or the slack app does not have permission to find the channel.')
    body = {
        'channel': channel_id,
        'timestamp': thread_id
    }
    try:
        send_slack_request_sync(CLIENT, 'pins.add', body=body)
        return_results('The message was successfully pinned.')

    except SlackApiError as slack_error:
        return_error(f"{slack_error}")


def long_running_main():
    """
    Starts the long running thread.
    """
    try:
        asyncio.run(start_listening(), debug=True)
    except Exception as e:
        demisto.error(f"The Loop has failed to run {str(e)}")
    finally:
        loop = asyncio.get_running_loop()
        try:
            loop.stop()
            loop.close()
        except Exception as e_:
            demisto.error(f'Failed to gracefully close the loop - {e_}')


def init_globals(command_name: str = ''):
    """
    Initializes global variables according to the integration parameters
    """
    global BOT_TOKEN, PROXY_URL, PROXIES, DEDICATED_CHANNEL, CLIENT
    global SEVERITY_THRESHOLD, ALLOW_INCIDENTS, INCIDENT_TYPE, VERIFY_CERT, ENABLE_DM
    global BOT_NAME, BOT_ICON_URL, MAX_LIMIT_TIME, PAGINATED_COUNT, SSL_CONTEXT, APP_TOKEN, ASYNC_CLIENT
    global PERMITTED_NOTIFICATION_TYPES

    VERIFY_CERT = not demisto.params().get('unsecure', False)
    if not VERIFY_CERT:
        SSL_CONTEXT = ssl.create_default_context()
        SSL_CONTEXT.check_hostname = False
        SSL_CONTEXT.verify_mode = ssl.CERT_NONE
    else:
        # Use default SSL context
        SSL_CONTEXT = None

    if command_name == 'long-running-execution':
        loop = asyncio.get_event_loop()
        if not loop._default_executor:  # type: ignore[attr-defined]
            demisto.info(f'setting _default_executor on loop: {loop} id: {id(loop)}')
            loop.set_default_executor(concurrent.futures.ThreadPoolExecutor(max_workers=4))

    BOT_TOKEN = demisto.params().get('bot_token', {}).get('password', '')
    APP_TOKEN = demisto.params().get('app_token', {}).get('password', '')
    PROXIES = handle_proxy()
    PROXY_URL = PROXIES.get('http')  # aiohttp only supports http proxy
    DEDICATED_CHANNEL = demisto.params().get('incidentNotificationChannel', None)
    ASYNC_CLIENT = AsyncWebClient(token=BOT_TOKEN, ssl=SSL_CONTEXT, proxy=PROXY_URL)
    CLIENT = slack_sdk.WebClient(token=BOT_TOKEN, proxy=PROXY_URL, ssl=SSL_CONTEXT)
    SEVERITY_THRESHOLD = SEVERITY_DICT.get(demisto.params().get('min_severity', 'Low'), 1)
    ALLOW_INCIDENTS = demisto.params().get('allow_incidents', False)
    INCIDENT_TYPE = demisto.params().get('incidentType')
    BOT_NAME = demisto.params().get('bot_name')  # Bot default name defined by the slack plugin (3-rd party)
    BOT_ICON_URL = demisto.params().get('bot_icon')  # Bot default icon url defined by the slack plugin (3-rd party)
    MAX_LIMIT_TIME = int(demisto.params().get('max_limit_time', '60'))
    PAGINATED_COUNT = int(demisto.params().get('paginated_count', '200'))
    ENABLE_DM = demisto.params().get('enable_dm', True)
    PERMITTED_NOTIFICATION_TYPES = demisto.params().get('permitted_notifications', [])


def print_thread_dump():
    demisto.info(f'current thread: {threading.current_thread().name}')
    for threadId, stack in sys._current_frames().items():
        stack_str = '\n'.join(traceback.format_stack(stack))
        demisto.info(f'{threadId} stack: {stack_str}')


def loop_info(loop: asyncio.AbstractEventLoop):
    if not loop:
        return "loop is None"
    info = f'loop: {loop}. id: {id(loop)}.'
    info += f'executor: {loop._default_executor} id: {id(loop._default_executor)}'  # type: ignore[attr-defined]
    if loop._default_executor:  # type: ignore[attr-defined]
        info += f' executor threads size: {len(loop._default_executor._threads)}'  # type: ignore[attr-defined]
        info += f' max: {loop._default_executor._max_workers} {loop._default_executor._threads}'  # type: ignore[attr-defined]
    return info


def slack_get_integration_context():
    integration_context = get_integration_context()
    return_results(fileResult('slack_integration_context', json.dumps(integration_context), EntryType.ENTRY_INFO_FILE))


def main() -> None:
    """
    Main
    """
    global CLIENT
    if is_debug_mode():
        os.environ['PYTHONASYNCIODEBUG'] = "1"

    commands = {
        'test-module': test_module,
        'long-running-execution': long_running_main,
        'mirror-investigation': mirror_investigation,
        'send-notification': slack_send,
        'slack-send-file': slack_send_file,
        'slack-set-channel-topic': set_channel_topic,
        'close-channel': close_channel,
        'slack-create-channel': create_channel,
        'slack-invite-to-channel': invite_to_channel,
        'slack-kick-from-channel': kick_from_channel,
        'slack-rename-channel': rename_channel,
        'slack-get-user-details': get_user,
        'slack-get-integration-context': slack_get_integration_context,
        'slack-edit-message': slack_edit_message,
        'slack-pin-message': pin_message
    }

    command_name: str = demisto.command()

    try:
        demisto.info(f'{command_name} started.')
        command_func = commands[command_name]
        init_globals(command_name)
        support_multithreading()
        command_func()
    except Exception as e:
        LOG(e)
        return_error(str(e))
    finally:
        demisto.info(
            f'{command_name} completed.')


''' ENTRY POINT '''


if __name__ in ('__main__', '__builtin__', 'builtins'):
    main()<|MERGE_RESOLUTION|>--- conflicted
+++ resolved
@@ -1073,9 +1073,6 @@
         if subtype == 'bot_message' or message_bot_id or message.get('subtype') == 'bot_message' \
                 or \
                 event.get('bot_id', None):
-<<<<<<< HEAD
-            if not actions:
-=======
 
             if integration_context.get('bot_user_id'):
                 bot_id = integration_context['bot_user_id']
@@ -1087,7 +1084,6 @@
                 bot_id = await get_bot_id_async()
                 set_to_integration_context_with_retries({'bot_user_id': bot_id}, OBJECTS_TO_KEYS, SYNC_CONTEXT)
             if event.get('subtype') == 'bot_message':
->>>>>>> ba08a70c
                 demisto.debug("Received bot_message event type. Ignoring.")
                 return
             if event.get('bot_id', None) in bot_id:
@@ -1116,10 +1112,7 @@
 
         else:
             if user_id != '':
-<<<<<<< HEAD
-=======
                 # User ID is returned as an empty string
->>>>>>> ba08a70c
                 user = await get_user_by_id_async(ASYNC_CLIENT, user_id)  # type: ignore
                 entitlement_reply = await check_and_handle_entitlement(text, user, thread)  # type: ignore
 
