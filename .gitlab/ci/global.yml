.default-cache:
  cache:
    key:
      files:
        - "dev-requirements-py3.txt"
        - "package-lock.json"
      prefix: $CI_COMMIT_REF_SLUG
    paths:
      - $PIP_CACHE_DIR
      - venv/
      - node_modules/
      - .npm/
    policy: pull


### Global Script Snippets ###

.create-id-set: &create-id-set
  - section_start "Create ID Set" --collapsed
  - demisto-sdk create-id-set -o ./Tests/id_set.json >> $ARTIFACTS_FOLDER/logs/create_id_set.log
  - cp ./Tests/id_set.json $ARTIFACTS_FOLDER
  - section_end "Create ID Set"

.download-demisto-conf:
  - section_start "Download content-test-conf" --collapsed
  - ./Tests/scripts/download_demisto_conf.sh  >> $ARTIFACTS_FOLDER/logs/download_demisto_conf.log
  - section_end "Download content-test-conf"

.open-ssh-tunnel:
  - section_start "Open SSH Tunnel" --collapsed
  - cat $SSH_CONFIGURATION >> ~/.ssh/config
  - chmod 700 ~/.ssh/config
  - ./Tests/scripts/open_ssh_tunnel.sh
  - section_end "Open SSH Tunnel"


.clone_and_export_variables: &clone_and_export_variables
  - source .gitlab/helper_functions.sh
  - section_start "Git - Job Start Actions" --collapsed
  - git checkout -B $CI_COMMIT_BRANCH $CI_COMMIT_SHA
  - git config diff.renameLimit 6000
  - section_end "Git - Job Start Actions"
  - mkdir -p -m 777 $ARTIFACTS_FOLDER/
  - |
    if [[ -f "$BASH_ENV" ]]; then
      source "$BASH_ENV"
    fi
  - source .circleci/content_release_vars.sh
  - section_start "Granting execute permissions on files" --collapsed
  - chmod +x ./Tests/scripts/*
  - chmod +x ./Tests/Marketplace/*
  - section_end "Granting execute permissions on files"

.get_contribution_pack: &get_contribution_pack
  - section_start "getting contrib packs" --collapsed
  - |
    if [[ -n "${CONTRIB_BRANCH}" ]]; then
      REPO=$(echo $CONTRIB_BRANCH | cut -d ":" -f 1)
      BRANCH=$(echo $CONTRIB_BRANCH | cut -d ":" -f 2)
      python3 ./Utils/update_contribution_pack_in_base_branch.py -p $PULL_REQUEST_NUMBER -b $BRANCH -c $REPO
    fi
  - section_end "getting contrib packs"

.install_venv: &install_venv
  - section_start "Installing Virtualenv" --collapsed
  - |
    if [ -f "./venv/bin/activate" ]; then
      echo "found venv"
    else
      echo "installing venv"
      NO_HOOKS=1 SETUP_PY2=yes .hooks/bootstrap | tee --append $ARTIFACTS_FOLDER/logs/installations.log
    fi
  - source ./venv/bin/activate
  - |
    if [ -n "${DEMISTO_SDK_NIGHTLY}" ]; then
      echo "Installing SDK from $SDK_REF" | tee --append $ARTIFACTS_FOLDER/logs/installations.log
      pip3 install "git+https://github.com/demisto/demisto-sdk@${SDK_REF}" >> $ARTIFACTS_FOLDER/logs/installations.log 2>&1
    fi
  - section_end "Installing Virtualenv"

.install_ssh_keys: &install_ssh_keys
  - section_start "Installing SSH keys" --collapsed
  - eval $(ssh-agent -s)
  - chmod 400 $OREGON_CI_KEY
  - ssh-add $OREGON_CI_KEY
  - mkdir -p ~/.ssh
  - chmod 700 ~/.ssh
  - section_end "Installing SSH keys"

.install_node_modules: &install_node_modules
  - section_start "Installing node modules" --collapsed
  - source $NVM_DIR/nvm.sh
  - nvm use default
  - echo "Installing Node Modules" | tee --append $ARTIFACTS_FOLDER/logs/installations.log
  - npm ci --cache .npm --prefer-offline | tee --append $ARTIFACTS_FOLDER/logs/installations.log
  - npm install jsdoc-to-markdown@5.0.3 -g | tee --append $ARTIFACTS_FOLDER/logs/installations.log  # disable-secrets-detection
  - section_end "Installing node modules"

.default-before-script:
  before_script:
    - *clone_and_export_variables
    - section_start "Creating new clean logs folder" --collapsed
    - rm -rf $ARTIFACTS_FOLDER/logs
    - mkdir -p $ARTIFACTS_FOLDER/logs
    - section_end "Creating new clean logs folder"
    - *install_node_modules
    - *install_venv
    - *get_contribution_pack
    - *install_ssh_keys
    - section_start "Build Parameters"
    - set | grep -E "^NIGHTLY=|^INSTANCE_TESTS=|^SERVER_BRANCH_NAME=|^ARTIFACT_BUILD_NUM=|^DEMISTO_SDK_NIGHTLY=|^TIME_TO_LIVE=|^CONTRIB_BRANCH=|^FORCE_PACK_UPLOAD=|^PACKS_TO_UPLOAD=|^BUCKET_UPLOAD=|^STORAGE_BASE_PATH=|^OVERRIDE_ALL_PACKS=|^GCS_MARKET_BUCKET=|^SLACK_CHANNEL=|^NVM_DIR=|^NODE_VERSION=|^PATH="
    - python --version
    - python2 --version
    - python3 --version
    - pip2 --version
    - pip3 --version
    - node --version
    - npm --version
    - jsdoc2md --version
    - demisto-sdk --version
    - section_end "Build Parameters"

.default-job-settings:
  extends:
    - .default-cache
    - .default-before-script


.trigger-slack-notification:
  stage: .post
  trigger:
    strategy: depend
    include:
      - local: .gitlab/ci/slack-notify.yml


.run-unittests-and-lint:
  tags:
    - gce
  needs: []
  stage: unittests-and-validations
  artifacts:
    reports:
      cobertura: /builds/xsoar/content/artifacts/coverage_report/coverage.xml
    expire_in: 30 days
    paths:
      - /builds/xsoar/content/unit-tests
      - /builds/xsoar/content/artifacts/*
    when: always
  services:
    - name: docker.artifactory.pan.local/build-tools--image-dind:19.03.12-dind
      alias: docker
  variables:
    DOCKER_HOST: tcp://docker:2375
    DOCKER_DRIVER: overlay2
    DOCKER_TLS_CERTDIR: ""
  extends:
    - .default-job-settings
  script:
    - section_start "Test Infrastructure"
    - python3 -m pytest ./Tests/scripts/infrastructure_tests/ -v
    - python3 -m pytest ./Tests/Marketplace/Tests/ -v
    - python3 -m pytest ./Tests/scripts/utils/tests -v
    - python3 -m pytest ./Tests/tests -v
    - python3 -m pytest ./Tests/private_build/ -v
    - python3 -m pytest Utils -v
    - |
      if [ -n "${DEMISTO_SDK_NIGHTLY}" ]; then
        ./Tests/scripts/sdk_pylint_check.sh
      fi
    - section_end "Test Infrastructure"
    - section_start "Run Unit Testing and Lint"
    - |
      echo "ADD REMOVED SECTION HERE BEFORE MERGING!!!!!!!!!!!!!!!!!!!"
      echo "demisto-sdk version: $(demisto-sdk --version)"
      echo "mypy version: $(mypy --version)"
      echo "flake8 py2 version: $(python2 -m flake8 --version)"
      echo "flake8 py3 version: $(python3 -m flake8 --version)"
      echo "bandit py2 version: $(python2 -m bandit --version 2>&1)"
      echo "bandit py3 version: $(python3 -m bandit --version 2>&1)"
      echo "vulture py2 version: $(python2 -m vulture --version 2>&1)"
      echo "vulture py3 version: $(python3 -m vulture --version 2>&1)"
      SHOULD_LINT_ALL=$(./Tests/scripts/should_lint_all.sh)
      mkdir ./unit-tests
      if [ -n "$SHOULD_LINT_ALL" ]; then
        echo -e  "----------\nLinting all because:\n${SHOULD_LINT_ALL}\n----------"
        demisto-sdk lint -p 8 -a -q --test-xml ./unit-tests --log-path $ARTIFACTS_FOLDER --failure-report $ARTIFACTS_FOLDER --coverage-report $ARTIFACTS_FOLDER/coverage_report
      else
<<<<<<< HEAD
        if [[ -n $BUCKET_UPLOAD ]]; then
          gcloud auth activate-service-account --key-file="$GCS_MARKET_KEY" > auth.out 2>&1
          gsutil cp "gs://marketplace-dist/content/packs/index.json" "$ARTIFACTS_FOLDER/previous_index.json"
          export COMMIT_HASH_COMPARE_TO=$(cat $ARTIFACTS_FOLDER/previous_index.json | jq -r ".\"commit\"")
          demisto-sdk lint -p 8 -g --prev-ver $COMMIT_HASH_COMPARE_TO -v --test-xml ./unit-tests --log-path $ARTIFACTS_FOLDER --failure-report $ARTIFACTS_FOLDER --coverage-report $ARTIFACTS_FOLDER/coverage_report -chd
=======
        echo "demisto-sdk version: $(demisto-sdk --version)"
        echo "mypy version: $(mypy --version)"
        echo "flake8 py2 version: $(python2 -m flake8 --version)"
        echo "flake8 py3 version: $(python3 -m flake8 --version)"
        echo "bandit py2 version: $(python2 -m bandit --version 2>&1)"
        echo "bandit py3 version: $(python3 -m bandit --version 2>&1)"
        echo "vulture py2 version: $(python2 -m vulture --version 2>&1)"
        echo "vulture py3 version: $(python3 -m vulture --version 2>&1)"
        SHOULD_LINT_ALL=$(./Tests/scripts/should_lint_all.sh)
        mkdir ./unit-tests
        if [ -n "$SHOULD_LINT_ALL" ]; then
          echo -e  "----------\nLinting all because:\n${SHOULD_LINT_ALL}\n----------"
          demisto-sdk lint -p 8 -a -q --test-xml ./unit-tests --log-path $ARTIFACTS_FOLDER --failure-report $ARTIFACTS_FOLDER --coverage-report $ARTIFACTS_FOLDER/coverage_report -dt 120
>>>>>>> 6d2b79f4
        else
          demisto-sdk lint -p 8 -g -v --test-xml ./unit-tests --log-path $ARTIFACTS_FOLDER --failure-report $ARTIFACTS_FOLDER --coverage-report $ARTIFACTS_FOLDER/coverage_report
        fi
        if [[ -f $ARTIFACTS_FOLDER/coverage_report/.coverage ]]; then
          if [[ "$CI_PIPELINE_SOURCE" == "schedule" ||  -n "${NIGHTLY}" || -n "${BUCKET_UPLOAD}" || -n "${DEMISTO_SDK_NIGHTLY}" ]]; then
            demisto-sdk coverage-analyze -i $ARTIFACTS_FOLDER/coverage_report/.coverage --report-dir $ARTIFACTS_FOLDER/coverage_report --report-type all --allowed-coverage-degradation-percentage 100
            if [[ -n "${NIGHTLY}" && "$CI_COMMIT_BRANCH" == "master" ]]; then
              python3 Utils/upload_code_coverage_report.py --service_account $GCS_MARKET_KEY --source_file_name $ARTIFACTS_FOLDER/coverage_report/coverage.json --minimal_file_name $ARTIFACTS_FOLDER/coverage_report/coverage-min.json
            fi  
          else
            demisto-sdk coverage-analyze -i $ARTIFACTS_FOLDER/coverage_report/.coverage --report-dir $ARTIFACTS_FOLDER/coverage_report --report-type html,xml --previous-coverage-report-url https://storage.googleapis.com/marketplace-dist-dev/code-coverage-reports/coverage-min.json
          fi
        fi
      fi
    - section_end "Run Unit Testing and Lint"

.run-validations:
  stage: unittests-and-validations
  extends:
    - .default-job-settings
  needs: []
  artifacts:
    expire_in: 30 days
    paths:
      - /builds/xsoar/content/artifacts/*
    when: always
  script:
    - section_start "Look For Secrets"
    - demisto-sdk secrets --post-commit --ignore-entropy
    - section_end "Look For Secrets"
    - section_start "Create id set"
    - *create-id-set
    - section_end "Create id set"
    - section_start "Merge public and private id sets"
    - |
      if [[ $CI_COMMIT_BRANCH =~ pull/[0-9]+ ]]; then
          echo "Skipping, Should not run on contributor's branch."
      else
        gcloud auth activate-service-account --key-file="$GCS_MARKET_KEY" >> $ARTIFACTS_FOLDER/logs/auth.out
        echo "successfully activated google cloud service account"

        echo "Download private ID set"
        gsutil cp "gs://marketplace-dist/content/private_id_set.json" $ARTIFACTS_FOLDER/unified_id_set.json
        echo "successfully downloaded private ID set"
        gcloud auth revoke $GCS_ARTIFACTS_ACCOUNT_NAME

        echo "Merge public and private ID sets"
        demisto-sdk merge-id-sets -i1 ./Tests/id_set.json -i2 $ARTIFACTS_FOLDER/unified_id_set.json -o $ARTIFACTS_FOLDER/unified_id_set.json
        echo "successfully merged public and private ID sets"
      fi
    - section_end "Merge public and private id sets"
    - section_start "Copy Tests To Artifact Folder"
    - cp "./Tests/conf.json" "$ARTIFACTS_FOLDER/conf.json"
    - section_end "Copy Tests To Artifact Folder"
    - section_start "Validate Files and Yaml"
    - |
      if [[ -n $FORCE_BUCKET_UPLOAD || -n $BUCKET_UPLOAD ]] && [[ "$(echo "$GCS_MARKET_BUCKET" | tr '[:upper:]' '[:lower:]')" != "marketplace-dist" ]] && [[ $CI_COMMIT_BRANCH != "master" ]]; then
        echo "Skipping the -Validate Files and Yaml- step when uploading to a test bucket."
      else
        ./Tests/scripts/linters_runner.sh
        ./Tests/scripts/validate.sh
      fi
    - section_end "Validate Files and Yaml"
    - section_start "Check Spelling"
    - python3 ./Tests/scripts/circleci_spell_checker.py $CI_COMMIT_BRANCH
    - section_end "Check Spelling"
    - section_start "Check Build Files Are Up To Date"
    - |
      if [[ $$CI_COMMIT_BRANCH =~ pull/[0-9]+ ]]; then
        echo "Skipping, Should not run on contributor's branch."
      else
        ./Tests/scripts/is_file_up_to_date.sh .gitlab-ci.yml
        ./Tests/scripts/is_file_up_to_date.sh .dev-requirements-py2.txt
        ./Tests/scripts/is_file_up_to_date.sh .dev-requirements-py3.txt
      fi
    - section_end "Check Build Files Are Up To Date"
    - section_start "Validate content-test-conf Branch Merged"
    - |
      if [[ $CI_COMMIT_BRANCH = "master" ]]; then
        echo "Skipping, Should not run on master branch."
      else
        # replace slashes ('/') in the branch name, if exist, with underscores ('_')
        UNDERSCORE_CI_BRANCH=${CI_COMMIT_BRANCH//\//_}
        wget --header "Accept: application/vnd.github.v3.raw" --header "Authorization: token $GITHUB_TOKEN" "https://github.com/demisto/content-test-conf/archive/$UNDERSCORE_CI_BRANCH.zip" --no-check-certificate -q || {
          if [ "$?" != "0" ]; then
            echo "No such branch in content-test-conf: $UNDERSCORE_CI_BRANCH"
          else
            echo "ERROR: Found a branch with the same name in contest-test-conf conf.json - $UNDERSCORE_CI_BRANCH.\n Merge it in order to merge the current branch into content repo."
            exit 1
          fi
        }
      fi
    - section_end "Validate content-test-conf Branch Merged"
    - section_start "Validate landingPageSections.json"
    - echo "Download index.zip"
    - INDEX_PATH=$(mktemp)
    - |
      gcloud auth activate-service-account --key-file="$GCS_MARKET_KEY" >> $ARTIFACTS_FOLDER/logs/auth.out
      echo "successfully activated google cloud service account"
      gsutil cp "gs://marketplace-dist/content/packs/index.zip" $INDEX_PATH
      echo "successfully downloaded index.zip"
      gcloud auth revoke $GCS_ARTIFACTS_ACCOUNT_NAME
    - echo "successfully downloaded index.zip into $INDEX_PATH"

    - UNZIP_PATH=$(mktemp -d)
    - unzip $INDEX_PATH -d $UNZIP_PATH > $ARTIFACTS_FOLDER/logs/unzip_index.log

    - python3 Tests/Marketplace/validate_landing_page_sections.py -i $UNZIP_PATH
    - section_end "Validate landingPageSections.json"<|MERGE_RESOLUTION|>--- conflicted
+++ resolved
@@ -171,28 +171,9 @@
     - section_end "Test Infrastructure"
     - section_start "Run Unit Testing and Lint"
     - |
-      echo "ADD REMOVED SECTION HERE BEFORE MERGING!!!!!!!!!!!!!!!!!!!"
-      echo "demisto-sdk version: $(demisto-sdk --version)"
-      echo "mypy version: $(mypy --version)"
-      echo "flake8 py2 version: $(python2 -m flake8 --version)"
-      echo "flake8 py3 version: $(python3 -m flake8 --version)"
-      echo "bandit py2 version: $(python2 -m bandit --version 2>&1)"
-      echo "bandit py3 version: $(python3 -m bandit --version 2>&1)"
-      echo "vulture py2 version: $(python2 -m vulture --version 2>&1)"
-      echo "vulture py3 version: $(python3 -m vulture --version 2>&1)"
-      SHOULD_LINT_ALL=$(./Tests/scripts/should_lint_all.sh)
-      mkdir ./unit-tests
-      if [ -n "$SHOULD_LINT_ALL" ]; then
-        echo -e  "----------\nLinting all because:\n${SHOULD_LINT_ALL}\n----------"
-        demisto-sdk lint -p 8 -a -q --test-xml ./unit-tests --log-path $ARTIFACTS_FOLDER --failure-report $ARTIFACTS_FOLDER --coverage-report $ARTIFACTS_FOLDER/coverage_report
-      else
-<<<<<<< HEAD
-        if [[ -n $BUCKET_UPLOAD ]]; then
-          gcloud auth activate-service-account --key-file="$GCS_MARKET_KEY" > auth.out 2>&1
-          gsutil cp "gs://marketplace-dist/content/packs/index.json" "$ARTIFACTS_FOLDER/previous_index.json"
-          export COMMIT_HASH_COMPARE_TO=$(cat $ARTIFACTS_FOLDER/previous_index.json | jq -r ".\"commit\"")
-          demisto-sdk lint -p 8 -g --prev-ver $COMMIT_HASH_COMPARE_TO -v --test-xml ./unit-tests --log-path $ARTIFACTS_FOLDER --failure-report $ARTIFACTS_FOLDER --coverage-report $ARTIFACTS_FOLDER/coverage_report -chd
-=======
+      if [[ -n $FORCE_BUCKET_UPLOAD || -n $BUCKET_UPLOAD ]] && [[ "$(echo "$GCS_MARKET_BUCKET" | tr '[:upper:]' '[:lower:]')" != "marketplace-dist" ]] && [[ $CI_COMMIT_BRANCH != "master" ]]; then
+        echo "Skipping validations when uploading to a test bucket."
+      else
         echo "demisto-sdk version: $(demisto-sdk --version)"
         echo "mypy version: $(mypy --version)"
         echo "flake8 py2 version: $(python2 -m flake8 --version)"
@@ -205,10 +186,16 @@
         mkdir ./unit-tests
         if [ -n "$SHOULD_LINT_ALL" ]; then
           echo -e  "----------\nLinting all because:\n${SHOULD_LINT_ALL}\n----------"
-          demisto-sdk lint -p 8 -a -q --test-xml ./unit-tests --log-path $ARTIFACTS_FOLDER --failure-report $ARTIFACTS_FOLDER --coverage-report $ARTIFACTS_FOLDER/coverage_report -dt 120
->>>>>>> 6d2b79f4
+          demisto-sdk lint -p 8 -a -q --test-xml ./unit-tests --log-path $ARTIFACTS_FOLDER --failure-report $ARTIFACTS_FOLDER --coverage-report $ARTIFACTS_FOLDER/coverage_report
         else
-          demisto-sdk lint -p 8 -g -v --test-xml ./unit-tests --log-path $ARTIFACTS_FOLDER --failure-report $ARTIFACTS_FOLDER --coverage-report $ARTIFACTS_FOLDER/coverage_report
+          if [[ -n $BUCKET_UPLOAD ]]; then
+            gcloud auth activate-service-account --key-file="$GCS_MARKET_KEY" > auth.out 2>&1
+            gsutil cp "gs://marketplace-dist/content/packs/index.json" "$ARTIFACTS_FOLDER/previous_index.json"
+            export COMMIT_HASH_COMPARE_TO=$(cat $ARTIFACTS_FOLDER/previous_index.json | jq -r ".\"commit\"")
+            demisto-sdk lint -p 8 -g --prev-ver $COMMIT_HASH_COMPARE_TO -v --test-xml ./unit-tests --log-path $ARTIFACTS_FOLDER --failure-report $ARTIFACTS_FOLDER --coverage-report $ARTIFACTS_FOLDER/coverage_report -chd
+          else
+            demisto-sdk lint -p 8 -g -v --test-xml ./unit-tests --log-path $ARTIFACTS_FOLDER --failure-report $ARTIFACTS_FOLDER --coverage-report $ARTIFACTS_FOLDER/coverage_report
+          fi
         fi
         if [[ -f $ARTIFACTS_FOLDER/coverage_report/.coverage ]]; then
           if [[ "$CI_PIPELINE_SOURCE" == "schedule" ||  -n "${NIGHTLY}" || -n "${BUCKET_UPLOAD}" || -n "${DEMISTO_SDK_NIGHTLY}" ]]; then
