--- conflicted
+++ resolved
@@ -1696,11 +1696,7 @@
       {
         "position": {
           "x": 980,
-<<<<<<< HEAD
           "y": 390
-=======
-          "y": 750
->>>>>>> a9c4c564
         }
       }
     note: false
@@ -1708,17 +1704,10 @@
     ignoreworker: false
   "53":
     id: "53"
-<<<<<<< HEAD
     taskid: 0d3b0145-c73d-4a38-8130-e93dd4b07d07
     type: condition
     task:
       id: 0d3b0145-c73d-4a38-8130-e93dd4b07d07
-=======
-    taskid: 8c934d57-3181-460a-8389-1455507b887d
-    type: condition
-    task:
-      id: 8c934d57-3181-460a-8389-1455507b887d
->>>>>>> a9c4c564
       version: -1
       name: Check that it doesn't exist
       type: condition
@@ -1726,18 +1715,13 @@
       brand: ""
     nexttasks:
       '#default#':
-<<<<<<< HEAD
       - "2"
-=======
-      - "5"
->>>>>>> a9c4c564
       "yes":
       - "54"
     separatecontext: false
     conditions:
     - label: "yes"
       condition:
-<<<<<<< HEAD
       - - operator: startWith
           left:
             value:
@@ -1749,29 +1733,18 @@
     - label: condition-2
       condition:
       - - operator: startWith
-=======
-      - - operator: isEqualString
->>>>>>> a9c4c564
           left:
             value:
               simple: Account.Gmail.Address
             iscontext: true
           right:
             value:
-<<<<<<< HEAD
               simple: JohnS
-=======
-              simple: JohnS@demistodev.com
->>>>>>> a9c4c564
     view: |-
       {
         "position": {
           "x": 980,
-<<<<<<< HEAD
           "y": 560
-=======
-          "y": 930
->>>>>>> a9c4c564
         }
       }
     note: false
@@ -1792,11 +1765,7 @@
       brand: ""
     nexttasks:
       '#none#':
-<<<<<<< HEAD
       - "2"
-=======
-      - "5"
->>>>>>> a9c4c564
     scriptarguments:
       user-id:
         simple: JohnS@demistodev.com
@@ -1805,11 +1774,7 @@
       {
         "position": {
           "x": 980,
-<<<<<<< HEAD
           "y": 785
-=======
-          "y": 1110
->>>>>>> a9c4c564
         }
       }
     note: false
@@ -1920,11 +1885,7 @@
 view: |-
   {
     "linkLabelsPosition": {
-<<<<<<< HEAD
       "53_2_#default#": 0.28,
-=======
-      "53_5_#default#": 0.51,
->>>>>>> a9c4c564
       "56_30_#default#": 0.42
     },
     "paper": {
