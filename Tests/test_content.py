import os
import sys
import json
import string
import random
import requests
import argparse

import demisto
from slackclient import SlackClient

from test_integration import test_integration
<<<<<<< HEAD
from mock_server import MITMProxy, AMIConnection
from test_utils import print_color, print_error, print_warning, LOG_COLORS
=======
from Tests.test_utils import print_color, print_error, print_warning, LOG_COLORS, str2bool
>>>>>>> f10c086c


RUN_ALL_TESTS = "Run all tests"
FILTER_CONF = "./Tests/filter_file.txt"
INTEGRATIONS_CONF = "./Tests/integrations_file.txt"

FAILED_MATCH_INSTANCE_MSG = "{} Failed to run.\n There are {} instances of {}, please select one of them by using the "\
                            "instance_name argument in conf.json. The options are:\n{}"


def options_handler():
    parser = argparse.ArgumentParser(description='Utility for batch action on incidents')
    parser.add_argument('-u', '--user', help='The username for the login', required=True)
    parser.add_argument('-p', '--password', help='The password for the login', required=True)
    parser.add_argument('-s', '--server', help='The server URL to connect to', required=True)
    parser.add_argument('-c', '--conf', help='Path to conf file', required=True)
    parser.add_argument('-e', '--secret', help='Path to secret conf file')
    parser.add_argument('-n', '--nightly', type=str2bool, help='Run nightly tests')
    parser.add_argument('-t', '--slack', help='The token for slack', required=True)
    parser.add_argument('-a', '--circleci', help='The token for circleci', required=True)
    parser.add_argument('-b', '--buildNumber', help='The build number', required=True)
    parser.add_argument('-g', '--buildName', help='The build name', required=True)
    options = parser.parse_args()

    return options


def print_test_summary(succeed_playbooks, failed_playbooks, skipped_tests, skipped_integration, proxy):
    succeed_count = len(succeed_playbooks)
    failed_count = len(failed_playbooks)
    skipped_count = len(skipped_tests)
    rerecorded_count = len(proxy.rerecorded_tests)
    empty_mocks_count = len(proxy.empty_files)

    print('\nTEST RESULTS:')
    print('\t Number of playbooks tested - ' + str(succeed_count + failed_count))
    print_color('\t Number of succeeded tests - ' + str(succeed_count), LOG_COLORS.GREEN)

    if len(skipped_integration) > 0:
        print_warning('\t Number of skipped integration - ' + str(len(skipped_integration)) + ':')
        for playbook_id in skipped_integration:
            print_warning('\t - ' + playbook_id)

    if skipped_count > 0:
        print_warning('\t Number of skipped tests - ' + str(skipped_count) + ':')
        for playbook_id in skipped_tests:
            print_warning('\t - ' + playbook_id)

    if failed_count > 0:
        print_error('\t Number of failed tests - ' + str(failed_count) + ':')
        for playbook_id in failed_playbooks:
            print_error('\t - ' + playbook_id)

    if rerecorded_count > 0:
        print('\t Tests with failed playback and successful re-recording - ' + str(rerecorded_count) + ':')
        for playbook_id in proxy.rerecorded_tests:
            print('\t - ' + playbook_id)

    if empty_mocks_count > 0:
        print('\t Tests with failed playback and successful re-recording - ' + str(empty_mocks_count) + ':')
        for playbook_id in proxy.empty_files:
            print('\t - ' + playbook_id)


def update_test_msg(integrations, test_message):
    if integrations:
        integrations_names = [integration['name'] for integration in
                              integrations]
        test_message = test_message + ' with integration(s): ' + ','.join(
            integrations_names)

    return test_message


def has_unmockable_integration(integrations, unmockable_integrations):
    return list(set(x['name'] for x in integrations).intersection(unmockable_integrations.iterkeys()))


# Configure integrations to work with mock
def configure_proxy_unsecure(integrations):
    """Set proxy and unscure integration parameters to true.

    Args:
        integrations: list of integrations to configure.
    """
    for elem in integrations:
        for param in ('proxy', 'useProxy', 'insecure', 'unsecure'):
            elem['params'][param] = True


def run_test_logic(c, failed_playbooks, integrations, playbook_id, succeed_playbooks, test_message, test_options, slack,
                   CircleCI, buildNumber, server_url, build_name, bypass_mock=False):
    succeed, inc_id = test_integration(c, integrations, playbook_id, test_options)
    if succeed:
        print 'PASS: %s succeed' % (test_message,)
        succeed_playbooks.append(playbook_id)
    else:
        print 'Failed: %s failed' % (test_message,)
        playbook_id_with_mock = playbook_id
        if bypass_mock:
            playbook_id_with_mock += " (Mock Disabled)"
        failed_playbooks.append(playbook_id_with_mock)
        # notify_failed_test(slack, CircleCI, playbook_id, buildNumber, inc_id, server_url, build_name)
        # TODO: Enable before merge
    return succeed


# run the test using a real instance, record traffic.
def run_and_record(c, proxy, failed_playbooks, integrations, playbook_id, succeed_playbooks,
                   test_message, test_options, slack, CircleCI, buildNumber, server_url, build_name):
    proxy.set_tmp_folder()
    proxy.start(playbook_id, record=True)
    succeed = run_test_logic(c, failed_playbooks, integrations, playbook_id, succeed_playbooks, test_message,
                             test_options, slack, CircleCI, buildNumber, server_url, build_name)
    proxy.stop()
    if succeed:
        proxy.move_mock_file_to_repo(playbook_id)

    proxy.set_repo_folder()
    return succeed


def mock_run(c, proxy, failed_playbooks, integrations, playbook_id, succeed_playbooks,
             test_message, test_options, slack, CircleCI, buildNumber, server_url, build_name, start_message):
    rerecord = False

    configure_proxy_unsecure(integrations)
    if proxy.has_mock_file(playbook_id):
        print start_message + ' (Mock: Playback)'
        proxy.start(playbook_id)
        # run test
        succeed, inc_id = test_integration(c, integrations, playbook_id, test_options)
        # use results
        proxy.stop()
        if succeed:
            print 'PASS: %s succeed' % (test_message,)
            succeed_playbooks.append(playbook_id)
            print '------ Test %s end ------' % (test_message,)

            return

        else:
            print "Test failed with mock, recording new mock file."
            rerecord = True
    else:
        print start_message + ' (Mock: Recording)'

    # Mock recording - no mock file or playback failure.
    succeed = run_and_record(c, proxy, failed_playbooks, integrations, playbook_id, succeed_playbooks,
                             test_message, test_options, slack, CircleCI, buildNumber, server_url, build_name)

    if rerecord and succeed:
        proxy.rerecorded_tests.append(playbook_id)
    print '------ Test %s end ------' % (test_message,)


def run_test(c, proxy, failed_playbooks, integrations, unmockable_integrations, playbook_id, succeed_playbooks,
             test_message, test_options, slack, CircleCI, buildNumber, server_url, build_name):
    start_message = '------ Test %s start ------' % (test_message,)

    if not integrations or has_unmockable_integration(integrations, unmockable_integrations):
        print start_message + ' (Mock: Disabled)'
        run_test_logic(c, failed_playbooks, integrations, playbook_id, succeed_playbooks, test_message, test_options,
                       slack, CircleCI, buildNumber, server_url, build_name, bypass_mock=True)
        print '------ Test %s end ------' % (test_message,)

        return

    mock_run(c, proxy, failed_playbooks, integrations, playbook_id, succeed_playbooks,
             test_message, test_options, slack, CircleCI, buildNumber, server_url, build_name, start_message)


def http_request(url, params_dict=None):
    try:
        res = requests.request("GET",
                               url,
                               verify=True,
                               params=params_dict,
                               )
        res.raise_for_status()

        return res.json()

    except Exception, e:
        raise e


def get_user_name_from_circle(circleci_token, build_number):
    url = "https://circleci.com/api/v1.1/project/github/demisto/content/{0}?circle-token={1}".format(build_number,
                                                                                                     circleci_token)
    res = http_request(url)

    user_details = res.get('user', {})
    return user_details.get('name', '')


def notify_failed_test(slack, CircleCI, playbook_id, build_number, inc_id, server_url, build_name):
    circle_user_name = get_user_name_from_circle(CircleCI, build_number)
    sc = SlackClient(slack)
    user_id = retrieve_id(circle_user_name, sc)

    text = "{0} - {1} Failed\n{2}".format(build_name, playbook_id, server_url) if inc_id == -1 \
        else "{0} - {1} Failed\n{2}/#/WorkPlan/{3}".format(build_name, playbook_id, server_url, inc_id)

    if user_id:
        sc.api_call(
            "chat.postMessage",
            channel=user_id,
            username="Content CircleCI",
            as_user="False",
            text=text
        )


def retrieve_id(circle_user_name, sc):
    user_id = ''
    res = sc.api_call('users.list')

    user_list = res.get('members', [])
    for user in user_list:
        profile = user.get('profile', {})
        name = profile.get('real_name_normalized', '')
        if name == circle_user_name:
            user_id = user.get('id', '')

    return user_id


def create_result_files(failed_playbooks, skipped_integration, skipped_tests):
    with open("./Tests/failed_tests.txt", "w") as failed_tests_file:
        failed_tests_file.write('\n'.join(failed_playbooks))
    with open('./Tests/skipped_tests.txt', "w") as skipped_tests_file:
        skipped_tests_file.write('\n'.join(skipped_tests))
    with open('./Tests/skipped_integrations.txt', "w") as skipped_integrations_file:
        skipped_integrations_file.write('\n'.join(skipped_integration))


def set_integration_params(demisto_api_key, integrations, secret_params, instance_names, playbook_id):
    for integration in integrations:
        integration_params = [item for item in secret_params if item['name'] == integration['name']]

        if integration_params:
            matched_integration_params = integration_params[0]
            if len(integration_params) != 1:
                found_matching_instance = False
                for item in integration_params:
                    if item.get('instance_name', 'Not Found') in instance_names:
                        matched_integration_params = item
                        found_matching_instance = True

                if not found_matching_instance:
                    optional_instance_names = [optional_integration.get('instance_name') for optional_integration in
                                               integration_params]
                    print_error(FAILED_MATCH_INSTANCE_MSG.format(playbook_id, len(integration_params),
                                                                 integration['name'],
                                                                 '\n'.join(optional_instance_names)))
                    return False

            integration['params'] = matched_integration_params.get('params', {})
            integration['byoi'] = matched_integration_params.get('byoi', True)
        elif 'Demisto REST API' == integration['name']:
            integration['params'] = {
                'url': 'https://localhost',
                'apikey': demisto_api_key,
                'insecure': True,
            }

    return True


def collect_integrations(integrations_conf, skipped_integration, skipped_integrations_conf, nightly_integrations):
    integrations = []
    is_nightly_integration = False
    has_skipped_integration = False
    for integration in integrations_conf:
        if integration in skipped_integrations_conf.keys():
            skipped_integration.add("{0} - reason: {1}".format(integration, skipped_integrations_conf[integration]))
            has_skipped_integration = True

        if integration in nightly_integrations:
            is_nightly_integration = True

        # string description
        integrations.append({
            'name': integration,
            'params': {}
        })

    return has_skipped_integration, integrations, is_nightly_integration


def extract_filtered_tests():
    with open(FILTER_CONF, 'r') as filter_file:
        filterd_tests = filter_file.readlines()
        filterd_tests = [line.strip('\n') for line in filterd_tests]
        is_filter_configured = True if filterd_tests else False
        run_all = True if RUN_ALL_TESTS in filterd_tests else False

    return filterd_tests, is_filter_configured, run_all


def generate_demisto_api_key(c):
    demisto_api_key = ''.join(random.choice(string.ascii_letters + string.digits) for _ in range(32))
    apikey_json = {
        'name': 'test_apikey',
        'apikey': demisto_api_key
    }
    c.req('POST', '/apikeys', apikey_json)
    return demisto_api_key


def load_conf_files(conf_path, secret_conf_path):
    with open(conf_path) as data_file:
        conf = json.load(data_file)

    secret_conf = None
    if secret_conf_path:
        with open(secret_conf_path) as data_file:
            secret_conf = json.load(data_file)

    return conf, secret_conf


def main():
    options = options_handler()
    username = options.user
    password = options.password
    server = options.server
    conf_path = options.conf
    secret_conf_path = options.secret
    is_nightly = options.nightly
    slack = options.slack
    CircleCI = options.circleci
    buildNumber = options.buildNumber
    build_name = options.buildName

    if not (username and password and server):
        print_error('You must provide server user & password arguments')
        sys.exit(1)

    c = demisto.DemistoClient(None, server, username, password)
    res = c.Login()
    if res.status_code != 200:
        print_error("Login has failed with status code " + str(res.status_code))
        sys.exit(1)

    demisto_api_key = generate_demisto_api_key(c)

    conf, secret_conf = load_conf_files(conf_path, secret_conf_path)

    default_test_timeout = conf.get('testTimeout', 30)

    tests = conf['tests']
    skipped_tests_conf = conf['skipped_tests']
    nightly_integrations = conf['nigthly_integrations']
    skipped_integrations_conf = conf['skipped_integrations']
    unmockable_integrations = conf['unmockable_integrations']

    secret_params = secret_conf['integrations'] if secret_conf else []

    filterd_tests, is_filter_configured, run_all_tests = extract_filtered_tests()
    if is_filter_configured and not run_all_tests:
        is_nightly = True

    if not tests or len(tests) == 0:
        print('no integrations are configured for test')
        return

    with open('public_ip', 'rb') as f:
        public_ip = f.read().strip()

    ami = AMIConnection(public_ip)
    ami.clone_mock_data()
    proxy = MITMProxy(c, public_ip)

    failed_playbooks = []
    succeed_playbooks = []
    skipped_tests = set([])
    skipped_integration = set([])
    for t in tests:
        playbook_id = t['playbookID']
        nightly_test = t.get('nightly', False)
        integrations_conf = t.get('integrations', [])
        instance_names_conf = t.get('instance_names', [])

        test_message = 'playbook: ' + playbook_id

        test_options = {
            'timeout': t.get('timeout', default_test_timeout)
        }

        if not isinstance(integrations_conf, list):
            integrations_conf = [integrations_conf, ]

        if not isinstance(instance_names_conf, list):
            instance_names_conf = [instance_names_conf, ]

        has_skipped_integration, integrations, is_nightly_integration = collect_integrations(
            integrations_conf, skipped_integration, skipped_integrations_conf, nightly_integrations)

        skip_nightly_test = True if (nightly_test or is_nightly_integration) and not is_nightly else False

        # Skip nightly test
        if skip_nightly_test:
            print '------ Test %s start ------' % (test_message,)
            print 'Skip test'
            print '------ Test %s end ------' % (test_message,)

            continue

        if not run_all_tests:
            # Skip filtered test
            if is_filter_configured and playbook_id not in filterd_tests:
                continue

        # Skip bad test
        if playbook_id in skipped_tests_conf.keys():
            skipped_tests.add("{0} - reason: {1}".format(playbook_id, skipped_tests_conf[playbook_id]))
            continue

        # Skip integration
        if has_skipped_integration:
            continue

        are_params_set = set_integration_params(demisto_api_key, integrations,
                                                secret_params, instance_names_conf, playbook_id)
        if not are_params_set:
            failed_playbooks.append(playbook_id)
            continue

        test_message = update_test_msg(integrations, test_message)

        run_test(c, proxy, failed_playbooks, integrations, unmockable_integrations, playbook_id,
                 succeed_playbooks, test_message, test_options, slack, CircleCI,
                 buildNumber, server, build_name)

    print_test_summary(succeed_playbooks, failed_playbooks, skipped_tests, skipped_integration, proxy)

    create_result_files(failed_playbooks, skipped_integration, skipped_tests)

    print "Pushing new/updated mock files to mock git repo."
    ami.upload_mock_files(build_name, buildNumber)  # TODO: Remove before merge

    if build_name == 'master':
        print "Pushing new/updated mock files to mock git repo."
        # ami.upload_mock_files(build_name, buildNumber) # TODO: Enable before merge

    os.remove(FILTER_CONF)

    if len(failed_playbooks):
        with open("./Tests/is_build_failed.txt", "w") as is_build_failed_file:
            is_build_failed_file.write('Build failed')

        sys.exit(1)


if __name__ == '__main__':
    main()<|MERGE_RESOLUTION|>--- conflicted
+++ resolved
@@ -3,19 +3,15 @@
 import json
 import string
 import random
+import argparse
 import requests
-import argparse
 
 import demisto
 from slackclient import SlackClient
 
 from test_integration import test_integration
-<<<<<<< HEAD
 from mock_server import MITMProxy, AMIConnection
-from test_utils import print_color, print_error, print_warning, LOG_COLORS
-=======
 from Tests.test_utils import print_color, print_error, print_warning, LOG_COLORS, str2bool
->>>>>>> f10c086c
 
 
 RUN_ALL_TESTS = "Run all tests"
