{
    "testTimeout": 120,
    "testInterval": 30,
    "tests": [
        {
<<<<<<< HEAD
            "integrations": {
                "name": "carbonblack",
                "byoi": false
            },
            "playbookID": "get_file_sample_from_path_-_carbon_black_enterprise_response_-_test",
            "timeout": 240
=======
            "integrations": "ThreatExchange",
            "playbookID": "extract_indicators_-_generic_-_test",
            "timeout": 240
        },
        {
            "integrations": {
                "name": "activedir",
                "byoi": false
            },
            "playbookID": "account_enrichment_-_generic_test"
>>>>>>> 4a70b6e2
        },
        {
            "integrations": {
                "name": "carbonblack",
                "byoi": false
            },
<<<<<<< HEAD
            "playbookID": "get_file_sample_from_path_-_generic_-_test"
=======
            "playbookID": "block_endpoint_-_carbon_black_response_-_test"
>>>>>>> 4a70b6e2
        },
        {
            "integrations": "FalconHost",
            "playbookID": "crowdstrike_endpoint_enrichment_-_test"
        },
        {
            "integrations": "Cylance Protect",
            "playbookID": "endpoint_enrichment_-_generic_test"
        },
        {
            "playbookID": "ExposeIncidentOwner-Test"
        },
        {
            "integrations": "OpenPhish",
            "playbookID": "email_test"
        },
        {
            "integrations": [],
            "playbookID": "Test CommonServer"
        },
        {
            "integrations": "GoogleSafeBrowsing",
            "playbookID": "Google Safe Browsing Test"
        },
        {
            "integrations": "PostgreSQL",
            "playbookID": "PostgreSQL Test"
        },
        {
            "integrations": "Qualys",
            "playbookID": "Qualys-Test"
        },
        {
            "integrations": {
                "name": "google",
                "byoi": false
            },
            "playbookID": "GsuiteTest"
        },
        {
            "integrations": "OpenPhish",
            "playbookID": "OpenPhish Test Playbook"
        },
        {
            "integrations": "RSA Archer",
            "playbookID": "Archer-Test-Playbook",
            "nightly": true
        },
        {
            "integrations": "ThreatExchange",
            "playbookID": "ThreatExchange-test"
        },
        {
            "integrations": "jira",
            "playbookID": "Jira-Test"
        },
        {
            "integrations": "ThreatConnect",
            "playbookID": "test-ThreatConnect"
        },
        {
            "integrations": "XFE",
            "playbookID": "XFE Test",
            "timeout": 140,
            "nightly": true
        },
        {
            "integrations": "ipinfo",
            "playbookID": "IPInfoTest"
        },
        {
            "integrations": "jira",
            "playbookID": "VerifyHumanReadableFormat"
        },
        {
            "playbookID": "ExtractURL Test"
        },
        {
            "integrations": {
                "name": "carbonblack",
                "byoi": false
            },
            "playbookID": "CB-Response-Test",
            "nightly": true
        },
        {
            "playbookID": "TestCommonPython"
        },
        {
            "playbookID": "TestFileCreateAndUpload"
        },
        {
            "playbookID": "TestIsValueInArray"
        },
        {
            "playbookID": "TestStringReplace"
        },
        {
            "playbookID": "TestHttpPlaybook"
        },
        {
            "integrations": "VxStream",
            "playbookID": "VxStream Test"
        },
        {
            "integrations": "SplunkPy",
            "playbookID": "Splunk-Test"
        },
        {
            "integrations" : "McAfee NSM",
            "playbookID" : "McAfeeNSMTest",
            "timeout" : 400,
            "nightly": true
        },
        {
            "integrations": "McAfee Active Response",
            "playbookID": "McAfee-MAR_Test"
        },
        {
            "integrations": "PhishTank",
            "playbookID": "PhishTank Testing"
        },
        {
            "integrations": "McAfee Web Gateway",
            "playbookID": "McAfeeWebGatewayTest",
            "timeout" : 500
        },
        {
            "integrations": "TCPIPUtils",
            "playbookID": "TCPUtils-Test"
        },
        {
            "integrations": "McAfee Threat Intelligence Exchange",
            "playbookID": "McAfee-TIE Test"
        },
        {
            "integrations": "Tanium",
            "playbookID": "Tanium Demo Playbook",
            "nightly": true,
            "timeout": 1200
        },
        {
            "playbookID": "ProofpointDecodeURL-Test"
        },
        {
            "playbookID": "listExecutedCommands-Test"
        },
        {
            "integrations": "Service Manager",
            "playbookID": "TestHPServiceManager",
            "timeout": 400
        },
        {
            "integrations": "iDefense",
            "playbookID": "iDefenseTest",
            "timeout": 300
        },
        {
            "playbookID": "LanguageDetect-Test",
            "timeout": 300
        },
        {
            "playbookID": "TestWordFileToIOC",
            "timeout": 300
        },
        {
            "integrations": "ArcSight Logger",
            "playbookID": "ArcSight Logger test"
        },
        {
            "integrations": "Forcepoint",
            "playbookID": "forcepoint test",
            "timeout": 500,
            "nightly": true
        },
        {
            "playbookID": "GeneratePassword-Test"
        },
        {
            "integrations": "urlscan.io",
            "playbookID": "url_enrichment_-_generic_test",
            "timeout": 400
        }
    ],
    "skipped": [
        {
            "integrations": "Cisco Umbrella Investigate",
            "playbookID": "Cisco-Umbrella-Test"
        },
        {
            "integrations": "icebrg",
            "playbookID": "Icebrg Test",
            "timeout" : 500
        },
        {
            "integrations": "Symantec MSS",
            "playbookID": "SymantecMSSTest"
        },
        {
            "integrations": "Joe Security",
            "playbookID": "JoeSecurityTestPlaybook",
            "timeout": 500
        },
        {
            "integrations": "McAfee ESM-v10",
            "playbookID": "McAfeeESMTest",
            "timeout": 500
        },
        {
            "playbookID": "TestParseCSV"
        },
        {
            "integrations": "VMware",
            "playbookID": "VMWare Test"
        }
    ]
}<|MERGE_RESOLUTION|>--- conflicted
+++ resolved
@@ -3,14 +3,6 @@
     "testInterval": 30,
     "tests": [
         {
-<<<<<<< HEAD
-            "integrations": {
-                "name": "carbonblack",
-                "byoi": false
-            },
-            "playbookID": "get_file_sample_from_path_-_carbon_black_enterprise_response_-_test",
-            "timeout": 240
-=======
             "integrations": "ThreatExchange",
             "playbookID": "extract_indicators_-_generic_-_test",
             "timeout": 240
@@ -21,18 +13,28 @@
                 "byoi": false
             },
             "playbookID": "account_enrichment_-_generic_test"
->>>>>>> 4a70b6e2
-        },
-        {
-            "integrations": {
-                "name": "carbonblack",
-                "byoi": false
-            },
-<<<<<<< HEAD
+        },
+        {
+            "integrations": {
+                "name": "carbonblack",
+                "byoi": false
+            },
+            "playbookID": "block_endpoint_-_carbon_black_response_-_test"
+        },
+        {
+            "integrations": {
+                "name": "carbonblack",
+                "byoi": false
+            },
+            "playbookID": "get_file_sample_from_path_-_carbon_black_enterprise_response_-_test",
+            "timeout": 240
+        },
+        {
+            "integrations": {
+                "name": "carbonblack",
+                "byoi": false
+            },
             "playbookID": "get_file_sample_from_path_-_generic_-_test"
-=======
-            "playbookID": "block_endpoint_-_carbon_black_response_-_test"
->>>>>>> 4a70b6e2
         },
         {
             "integrations": "FalconHost",
