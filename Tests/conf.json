{
    "testTimeout": 160,
    "testInterval": 20,
    "tests": [
        {
            "integrations": "JsonWhoIs",
            "playbookID": "JsonWhoIs-Test"
        },
        {
            "integrations": "nmap",
            "playbookID": "Nmap - Test"
        },
        {
            "integrations": "AutoFocus V2",
            "playbookID": "Autofocus Query Samples, Sessions and Tags Test Playbook",
            "fromversion": "4.5.0",
            "timeout": 500
        },
        {
            "integrations": "ThreatQ v2",
            "playbookID": "ThreatQ - Test"
        },
        {
            "integrations": "AttackIQFireDrill",
            "playbookID": "AttackIQ - Test"
        },
        {
            "playbookID": "Create Phishing Classifier V2 ML Test",
            "timeout" : 60000,
            "fromversion": "4.5.0"
        },
        {
            "integrations": "ZeroFox",
            "playbookID": "ZeroFox-Test",
            "fromversion": "4.1.0"
        },
        {
            "integrations": "AlienVault OTX v2",
            "playbookID": "Alienvault_OTX_v2 - Test"
        },
        {
            "integrations": "AWS - SQS",
            "playbookID": "fd93f620-9a2d-4fb6-85d1-151a6a72e46d"
        },
        {
            "integrations": "SlackV2",
            "playbookID": "Slack Test Playbook",
            "fromversion": "5.0.0"
        },
        {
            "integrations": "Cortex XDR - IR",
            "playbookID": "Test XDR Playbook",
            "fromversion": "4.1.0"
        },
        {
            "integrations": "MicrosoftGraphMail",
            "playbookID": "MicrosoftGraphMail-Test",
            "instance_names": "ms_graph_mail_dev"
        },
        {
            "integrations": "MicrosoftGraphMail",
            "playbookID": "MicrosoftGraphMail-Test",
            "instance_names": "ms_graph_mail_prod"
        },
        {
            "integrations": "Cloaken",
            "playbookID": "Cloaken-Test"
        },
        {
            "integrations": "Uptycs",
            "playbookID": "TestUptycs"
        },
        {
            "integrations": "ThreatX",
            "playbookID": "ThreatX-test"
        },
        {
            "integrations": "AlienVault OTX",
            "playbookID": "AlienVaultOTX Test"
        },
        {
            "integrations": "Cofense Triage",
            "playbookID": "Cofense Triage Test"
        },
        {
            "integrations": "Minerva Labs Anti-Evasion Platform",
            "playbookID": "Minerva Test playbook"
        },
        {
            "integrations": "CheckPhish",
            "playbookID": "CheckPhish-Test"
        },
        {
            "integrations": "Symantec Management Center",
            "playbookID": "SymantecMC_TestPlaybook"
        },
        {
            "integrations": "Tufin",
            "playbookID": "Tufin Test"
        },
        {
            "integrations": "Looker",
            "playbookID": "Test-Looker"
        },
        {
            "integrations": "Vertica",
            "playbookID": "Vertica Test"
        },
        {
            "integrations": "Server Message Block (SMB)",
            "playbookID": "SMB test"
        },
        {
            "playbookID": "ConvertFile-Test",
            "fromversion": "4.5.0"
        },
        {
            "playbookID": "TestAwsEC2GetPublicSGRules-Test"
        },
        {
            "playbookID": "TestParseEmailHeaders"
        },
        {
            "playbookID": "TestParseEmailFile-deprecated-script"
        },
        {
            "integrations": "RSA NetWitness Packets and Logs",
            "playbookID": "rsa_packets_and_logs_test"
        },
        {
            "playbookID": "test_similar_incidents"
        },
        {
            "playbookID": "autofocus_test",
            "integrations": "Autofocus"
        },
        {
            "playbookID": "CheckpointFW-test",
            "integrations": "Check Point"
        },
        {
            "playbookID": "RegPathReputationBasicLists_test"
        },
        {
            "playbookID": "EmailDomainSquattingReputation-Test"
        },
        {
            "playbookID": "RandomStringGenerateTest"
        },
        {
            "playbookID": "DocumentationTest",
            "integrations": "ipinfo"
        },
        {
            "playbookID": "playbook-checkEmailAuthenticity-test"
        },
        {
            "playbookID": "HighlightWords_Test"

        },
        {
            "playbookID": "StringContainsArray_test"
        },
        {
            "integrations": "Fidelis Elevate Network",
            "playbookID": "Fidelis-Test"
        },
        {
            "integrations": "AWS - ACM",
            "playbookID": "ACM-Test"
        },
        {
            "integrations": "Thinkst Canary",
            "playbookID": "CanaryTools Test"
        },
        {
            "integrations": "ThreatMiner",
            "playbookID": "ThreatMiner-Test"
        },
        {
            "playbookID": "StixCreator-Test"
        },
        {
            "playbookID": "CompareIncidentsLabels-test-playbook"
        },
        {
            "integrations": "Have I Been Pwned? V2",
            "playbookID": "Pwned v2 test"
        },
        {
            "integrations": "Alexa Rank Indicator",
            "playbookID": "Alexa Test Playbook"
        },
        {
            "playbookID": "UnEscapeURL-Test"
        },
        {
            "playbookID": "UnEscapeIPs-Test"
        },
        {
            "playbookID": "ExtractDomainFromUrlAndEmail-Test"
        },
        {
            "playbookID": "ConvertKeysToTableFieldFormat_Test"
        },
        {
            "integrations": "CVE Search",
            "playbookID": "cveReputation Test"
        },
        {
            "integrations": "HashiCorp Vault",
            "playbookID": "hashicorp_test"
        },
        {
            "integrations": "AWS - Athena - Beta",
            "playbookID": "Beta-Athena-Test"
        },
        {
            "integrations": "BeyondTrust Password Safe",
            "playbookID": "BeyondTrust-Test"
        },
        {
            "integrations": "Dell Secureworks",
            "playbookID": "secureworks_test"
        },
        {
            "integrations": "ServiceNow",
            "playbookID": "servicenow_test_new"
        },
        {
            "integrations": "ExtraHop",
            "playbookID": "ExtraHop-Test"
        },
        {
            "integrations": "ExtraHop v2",
            "playbookID": "ExtraHop_v2-Test"
        },
        {
            "playbookID": "Test CommonServer"
        },
        {
            "integrations": "CIRCL",
            "playbookID": "CirclIntegrationTest"
        },
        {
            "integrations": "MISP V2",
            "playbookID": "MISP V2 Test"
        },
        {
            "playbookID": "test-LinkIncidentsWithRetry"
        },
        {
            "playbookID": "CopyContextToFieldTest"
        },
        {
            "integrations": "OTRS",
            "playbookID": "OTRS Test",
            "fromversion": "4.1.0"
        },
        {
            "integrations": "Attivo Botsink",
            "playbookID": "AttivoBotsinkTest"
        },
        {
            "playbookID": "CreatePhishingClassifierMLTest",
            "timeout": 2400
        },
        {
            "integrations": "Cymon",
            "playbookID": "playbook-Cymon_Test"
        },
        {
            "integrations": "FortiGate",
            "playbookID": "Fortigate Test"
        },
        {
            "playbookID": "FormattedDateToEpochTest"
        },
        {
            "integrations": "SNDBOX",
            "playbookID": "SNDBOX_Test"
        },
        {
            "integrations": "SNDBOX",
            "playbookID": "Detonate File - SNDBOX - Test",
            "timeout": 2400,
            "nightly": true
        },
        {
            "integrations": "VxStream",
            "playbookID": "Detonate File - HybridAnalysis - Test",
            "timeout": 2400
        },
        {
            "playbookID": "WordTokenizeTest"
        },
        {
            "integrations": "Awake Security",
            "playbookID": "awake_security_test_pb"
        },
        {
            "integrations": "Tenable.sc",
            "playbookID": "tenable-sc-test",
            "timeout": 240,
            "nightly": true
        },
        {
            "integrations": "MimecastV2",
            "playbookID": "Mimecast test"
        },
        {
            "playbookID": "CreateEmailHtmlBody_test_pb",
            "fromversion": "4.1.0"
        },
        {
            "playbookID": "ReadPDFFile-Test"
        },
        {
            "playbookID": "ReadPDFFileV2-Test"
        },
        {
            "playbookID": "JSONtoCSV-Test"
        },
        {
            "integrations": "Panorama",
            "instance_names": "palo_alto_firewall",
            "playbookID": "palo_alto_firewall_test_pb",
            "timeout": 1000,
            "nightly": true
        },
        {
            "integrations": "Panorama",
            "instance_names": "palo_alto_panorama",
            "playbookID": "palo_alto_panorama_test_pb",
            "timeout": 1000,
            "nightly": true
        },
        {
            "integrations": "Panorama",
            "instance_names": "palo_alto_panorama",
            "playbookID": "Panorama Query Logs - Test",
            "timeout": 1000,
            "nightly": true
        },
        {
            "integrations": "Panorama",
            "instance_names": "palo_alto_firewall_9.0",
            "playbookID": "palo_alto_firewall_test_pb",
            "timeout": 1000,
            "nightly": true
        },
        {
            "integrations": "Panorama",
            "instance_names": "palo_alto_panorama_9.0",
            "playbookID": "palo_alto_panorama_test_pb",
            "timeout": 1000,
            "nightly": true
        },
        {
            "integrations": "Tenable.io",
            "playbookID": "Tenable.io test"
        },
        {
            "playbookID": "URLDecode-Test"
        },
        {
            "playbookID": "GetTime-Test"
        },
        {
            "integrations": "Tenable.io",
            "playbookID": "Tenable.io Scan Test",
            "nightly": true,
            "timeout": 900
        },
        {
            "integrations": "Tenable.sc",
            "playbookID": "tenable-sc-scan-test",
            "nightly": true,
            "timeout": 600
        },
        {
            "integrations": "google-vault",
            "playbookID": "Google-Vault-Generic-Test",
            "nightly": true,
            "timeout": 3600
        },
        {
            "integrations": "google-vault",
            "playbookID": "Google_Vault-Search_And_Display_Results_test",
            "nightly": true,
            "timeout": 3600
        },
        {
            "playbookID": "Luminate-TestPlaybook",
            "integrations": "Luminate"
        },
        {
            "playbookID": "Palo Alto Networks - Malware Remediation Test",
            "integrations": "Palo Alto Minemeld",
            "fromversion": "4.5.0"
        },
        {
            "playbookID": "SumoLogic-Test",
            "integrations": "SumoLogic",
            "fromversion": "4.1.0"
        },
        {
            "playbookID": "ParseEmailFiles-test"
        },
        {
            "playbookID": "PAN-OS - Block IP and URL - External Dynamic List Test",
            "integrations": "palo_alto_networks_pan_os_edl_management",
            "fromversion": "4.0.0"

        },
        {
            "playbookID": "PAN-OS - Block IP - Custom Block Rule Test",
            "integrations": "Panorama",
            "instance_names": "palo_alto_panorama",
            "fromversion": "4.0.0"
        },
        {
            "playbookID": "PAN-OS - Block IP - Static Address Group Test",
            "integrations": "Panorama",
            "instance_names": "palo_alto_panorama",
            "fromversion": "4.0.0"
        },
        {
            "playbookID": "PAN-OS - Block URL - Custom URL Category Test",
            "integrations": "Panorama",
            "instance_names": "palo_alto_panorama",
            "fromversion": "4.0.0"
        },
        {
            "playbookID": "ParseExcel-test"
        },
        {
            "playbookID": "Detonate File - No Files test"
        },
        {
            "integrations": [
                "Panorama",
                "Check Point"
            ],
            "instance_names": "palo_alto_firewall",
            "playbookID": "blockip_test_playbook"
        },
        {
            "integrations": "Palo Alto Minemeld",
            "playbookID": "minemeld_test"
        },
        {
            "integrations": "SentinelOne V2",
            "playbookID": "SentinelOne V2 - test"
        },
        {
            "integrations": "InfoArmor VigilanteATI",
            "playbookID": "InfoArmorVigilanteATITest"
        },
        {
            "integrations": "IntSights",
            "instance_names": "intsights_standard_account",
            "playbookID": "IntSights Test",
            "nightly": true,
            "timeout": 500
        },
        {
            "integrations": "IntSights",
            "playbookID": "IntSights Mssp Test",
            "instance_names": "intsights_mssp_account",
            "nightly": true,
            "timeout": 500
        },
        {
            "integrations": "dnstwist",
            "playbookID": "dnstwistTest"
        },
        {
            "integrations": "BitDam",
            "playbookID": "Detonate File - BitDam Test"
        },
        {
            "integrations": "Threat Grid",
            "playbookID": "Test-Detonate URL - ThreatGrid",
            "timeout": 600
        },
        {
            "integrations": "Threat Grid",
            "playbookID": "ThreatGridTest",
            "timeout": 600
        },
        {
            "integrations": [
                "Palo Alto Minemeld",
                "Panorama"
            ],
            "instance_names": "palo_alto_firewall",
            "playbookID": "block_indicators_-_generic_-_test"
        },
        {
            "integrations": "Signal Sciences WAF",
            "playbookID": "SignalSciences-Test"
        },
        {
            "integrations": "RTIR",
            "playbookID": "RTIR Test"
        },
        {
            "integrations": "RedCanary",
            "playbookID": "RedCanaryTest",
            "nightly": true
        },
        {
            "integrations": "Devo",
            "playbookID": "devo_test_playbook"
        },
        {
            "playbookID": "URL Enrichment - Generic v2 - Test",
            "integrations": [
                "Rasterize",
                "VirusTotal - Private API"
            ],
            "instance_names": "virus_total_private_api_general",
            "timeout": 500
        },
        {
            "playbookID": "CutTransformerTest"
        },
        {
            "integrations": "SCADAfence CNM",
            "playbookID": "SCADAfence_test"
        },
        {
            "integrations": "ProtectWise",
            "playbookID": "Protectwise-Test"
        },
        {
            "integrations": "WhatsMyBrowser",
            "playbookID": "WhatsMyBrowser-Test"
        },
        {

            "integrations": "BigFix",
            "playbookID": "BigFixTest"
        },
        {
            "integrations": "Lastline",
            "playbookID": "Lastline - testplaybook",
            "nightly": true
        },
        {
            "integrations": "epo",
            "playbookID": "Test Playbook McAfee ePO"
        },
        {
            "integrations": "activedir",
            "playbookID": "calculate_severity_-_critical_assets_-_test"
        },
        {
            "playbookID": "TextFromHTML_test_playbook"
        },
        {
            "playbookID": "PortListenCheck-test"
        },
        {
            "integrations": "ThreatExchange",
            "playbookID": "ThreatExchange-test"
        },
        {
            "integrations": "ThreatExchange",
            "playbookID": "extract_indicators_-_generic_-_test",
            "timeout": 240
        },
        {
            "integrations": "Joe Security",
            "playbookID": "JoeSecurityTestPlaybook",
            "timeout": 500,
            "nightly": true
        },
        {
            "integrations": "Joe Security",
            "playbookID": "JoeSecurityTestDetonation",
            "timeout": 2000,
            "nightly": true
        },
        {
            "integrations": "WildFire-v2",
            "playbookID": "Wildfire Test"
        },
        {
            "integrations": "WildFire-v2",
            "playbookID": "Detonate URL - WildFire-v2 - Test"
        },
        {
            "integrations": "GRR",
            "playbookID": "grr_test",
            "nightly": true
        },
        {
            "integrations": "VirusTotal",
            "instance_names": "virus_total_general",
            "playbookID": "virusTotal-test-playbook",
            "timeout": 1400,
            "nightly": true
        },
        {
            "integrations": "VirusTotal",
            "instance_names": "virus_total_preferred_vendors",
            "playbookID": "virusTotaI-test-preferred-vendors",
            "timeout": 1400,
            "nightly": true
        },
        {
            "integrations": "Preempt",
            "playbookID": "Preempt Test"
        },
        {
            "integrations": "Gmail",
            "playbookID": "get_original_email_-_gmail_-_test"
        },
        {
            "integrations": "EWS v2",
            "playbookID": "get_original_email_-_ews-_test"
        },
        {
            "integrations": ["EWS v2", "EWS Mail Sender"],
            "playbookID": "EWS search-mailbox test",
            "timeout": 300
        },
        {
            "integrations": "PagerDuty v2",
            "playbookID": "PagerDuty Test"
        },
        {
            "playbookID": "test_delete_context"
        },
        {
            "playbookID": "DeleteContext-auto-test"
        },
        {
            "playbookID": "GmailTest",
            "integrations": "Gmail"
        },
        {
            "playbookID": "Gmail Convert Html Test",
            "integrations": "Gmail"
        },
        {
            "playbookID": "reputations.json Test"
        },
        {
            "playbookID": "Test IP Indicator Fields",
            "fromversion": "5.0.0"
        },
        {
            "integrations": "Shodan",
            "playbookID": "ShodanTest"
        },
        {
            "playbookID": "Extract Indicators From File - test",
            "timeout": 2000
        },
        {
            "playbookID": "dedup_-_generic_-_test"
        },
        {
            "playbookID": "TestDedupIncidentsPlaybook"
        },
        {
            "playbookID": "TestDedupIncidentsByName"
        },
        {
            "integrations": "McAfee Advanced Threat Defense",
            "playbookID": "Test Playbook McAfee ATD",
            "timeout": 700
        },
        {
            "playbookID": "stripChars - Test"
        },
        {
            "integrations": "McAfee Advanced Threat Defense",
            "playbookID": "Test Playbook McAfee ATD Upload File"
        },
        {
            "playbookID": "exporttocsv_script_test"
        },
        {
            "integrations": "Intezer",
            "playbookID": "Intezer Testing",
            "nightly": true,
            "timeout": 500
        },
        {
            "integrations": "Intezer v2",
            "playbookID": "Intezer Testing v2",
            "fromversion": "4.1.0",
            "timeout": 700
        },
        {
            "integrations": "FalconIntel",
            "playbookID": "CrowdStrike Falcon Intel v2"
        },
        {
            "playbookID": "ContextGetters_Test"
        },
        {
            "integrations": [
                "Mail Sender (New)",
                "google"
            ],
            "playbookID": "Mail Sender (New) Test"
        },
        {
            "playbookID": "buildewsquery_test"
        },
        {
            "integrations": "Rapid7 Nexpose",
            "playbookID": "nexpose_test",
            "timeout": 240
        },
        {
            "playbookID": "GetIndicatorDBotScore Test"
        },
        {
            "integrations": "EWS Mail Sender",
            "playbookID": "EWS Mail Sender Test"
        },
        {
            "integrations": [
                "EWS Mail Sender",
                "Rasterize"
            ],
            "playbookID": "EWS Mail Sender Test 2"
        },
        {
            "playbookID": "decodemimeheader_-_test"
        },
        {
            "integrations": "CVE Search",
            "playbookID": "cve_enrichment_-_generic_-_test"
        },
        {
            "playbookID": "test_url_regex"
        },
        {
            "integrations": "Skyformation",
            "playbookID": "TestSkyformation"
        },
        {
            "integrations": "okta",
            "playbookID": "okta_test_playbook",
            "timeout": 240
        },
        {
            "playbookID": "Test filters & transformers scripts"
        },
        {
            "integrations": "Salesforce",
            "playbookID": "SalesforceTestPlaybook"
        },
        {
            "integrations": "McAfee ESM-v10",
            "instance_names": "v10.2.0",
            "playbookID": "McAfeeESMTest",
            "timeout": 500
        },
        {
            "integrations": "McAfee ESM-v10",
            "instance_names": "v10.3.0",
            "playbookID": "McAfeeESMTest",
            "timeout": 500
        },
        {
            "integrations": "McAfee ESM-v10",
            "instance_names": "v11.1.3",
            "playbookID": "McAfeeESMTest",
            "timeout": 500
        },
        {
            "integrations": "GoogleSafeBrowsing",
            "playbookID": "Google Safe Browsing Test",
            "timeout": 240
        },
        {
            "integrations": "EWS v2",
            "playbookID": "EWSv2_empty_attachment_test"
        },
        {
            "integrations": "EWS v2",
            "playbookID": "EWS Public Folders Test"
        },
        {
            "playbookID": "TestWordFileToIOC",
            "timeout": 300
        },
        {
            "integrations": "Symantec Endpoint Protection V2",
            "playbookID": "SymantecEndpointProtection_Test"
        },
        {
            "integrations": "carbonblackprotection",
            "playbookID": "search_endpoints_by_hash_-_carbon_black_protection_-_test",
            "timeout": 500
        },
        {
            "playbookID": "process_email_-_generic_-_test",
            "integrations": "Rasterize",
            "timeout": 240
        },
        {
            "integrations": "activedir",
            "playbookID": "account_enrichment_-_generic_test"
        },
        {
            "integrations": "FalconHost",
            "playbookID": "search_endpoints_by_hash_-_crowdstrike_-_test",
            "timeout": 500
        },
        {
            "integrations": "FalconHost",
            "playbookID": "CrowdStrike Endpoint Enrichment - Test"
        },
        {
            "integrations": "FalconHost",
            "playbookID": "crowdstrike_falconhost_test"
        },
        {
            "integrations": "CrowdstrikeFalcon",
            "playbookID": "Test - CrowdStrike Falcon",
            "fromversion": "4.1.0"
        },
        {
            "integrations": [
                "VirusTotal"
            ],
            "instance_names": "virus_total_general",
            "playbookID": "ip_enrichment_generic_test"
        },
        {
            "playbookID": "ExposeIncidentOwner-Test"
        },
        {
            "integrations": "OpenPhish",
            "playbookID": "email_test"
        },
        {
            "integrations": "PostgreSQL",
            "playbookID": "PostgreSQL Test"
        },
        {
            "integrations": "google",
            "playbookID": "GsuiteTest"
        },
        {
            "integrations": "OpenPhish",
            "playbookID": "OpenPhish Test Playbook"
        },
        {
            "integrations": "RSA Archer",
            "playbookID": "Archer-Test-Playbook",
            "nightly": true
        },
        {
            "integrations": "jira",
            "playbookID": "Jira-Test"
        },
        {
            "integrations": "jira-v2",
            "playbookID": "Jira-v2-Test"
        },
        {
            "integrations": "ipinfo",
            "playbookID": "IPInfoTest"
        },
        {
            "integrations": "jira",
            "playbookID": "VerifyHumanReadableFormat"
        },
        {
            "playbookID": "ExtractURL Test"
        },
        {
            "playbookID": "strings-test"
        },
        {
            "playbookID": "TestCommonPython"
        },
        {
            "playbookID": "TestFileCreateAndUpload"
        },
        {
            "playbookID": "TestIsValueInArray"
        },
        {
            "playbookID": "TestStringReplace"
        },
        {
            "playbookID": "TestHttpPlaybook"
        },
        {
            "integrations": "SplunkPy",
            "playbookID": "Splunk-Test"
        },
        {
            "integrations": "SplunkPy",
            "playbookID": "SplunkPySearch_Test"
        },
        {
            "integrations": "McAfee NSM",
            "playbookID": "McAfeeNSMTest",
            "timeout": 400,
            "nightly": true
        },
        {
            "integrations": "PhishTank",
            "playbookID": "PhishTank Testing"
        },
        {
            "integrations": "McAfee Web Gateway",
            "playbookID": "McAfeeWebGatewayTest",
            "timeout": 500
        },
        {
            "integrations": "TCPIPUtils",
            "playbookID": "TCPUtils-Test"
        },
        {
            "playbookID": "ProofpointDecodeURL-Test",
            "timeout": 300
        },
        {
            "playbookID": "listExecutedCommands-Test"
        },
        {
            "integrations": "AWS - Lambda",
            "playbookID": "AWS-Lambda-Test (Read-Only)"
        },
        {
            "integrations": "Service Manager",
            "playbookID": "TestHPServiceManager",
            "timeout": 400
        },
        {
            "playbookID": "LanguageDetect-Test",
            "timeout": 300
        },
        {
            "integrations": "Forcepoint",
            "playbookID": "forcepoint test",
            "timeout": 500,
            "nightly": true
        },
        {
            "playbookID": "GeneratePassword-Test"
        },
        {
            "playbookID": "ZipFile-Test"
        },
        {
            "playbookID": "ExtractDomainTest"
        },
        {
            "playbookID": "Test-IsMaliciousIndicatorFound",
            "integrations": "VirusTotal",
            "instance_names": "virus_total_general",
            "fromversion": "5.0.0"
        },
        {
            "playbookID": "TestExtractHTMLTables"
        },
        {
            "integrations": "carbonblackliveresponse",
            "playbookID": "CarbonBlackLiveResponseTest",
            "nightly": true
        },
        {
            "playbookID": "TestSafeBreach",
            "integrations": "SafeBreach"
        },
        {
            "integrations": "urlscan.io",
            "playbookID": "urlscan_malicious_Test",
            "timeout": 500
        },
        {
            "integrations": "EWS v2",
            "playbookID": "pyEWS_Test"
        },
        {
            "integrations": "remedy_sr_beta",
            "playbookID": "remedy_sr_test_pb"
        },
        {

            "integrations": "Netskope",
            "playbookID": "Netskope Test"
        },
        {
            "integrations": "Cylance Protect v2",
            "playbookID": "Cylance Protect v2 Test"
        },
        {
            "integrations": "ReversingLabs Titanium Cloud",
            "playbookID": "ReversingLabsTCTest"
        },
        {
            "integrations": "ReversingLabs A1000",
            "playbookID": "ReversingLabsA1000Test"
        },
        {
            "integrations": "Demisto Lock",
            "playbookID": "DemistoLockTest"
        },
        {
            "playbookID": "test-domain-indicator",
            "timeout": 400
        },
        {
            "playbookID": "Cybereason Test",
            "integrations": "Cybereason",
            "timeout": 1200,
            "fromversion": "4.1.0"
        },
        {
            "integrations": "VirusTotal - Private API",
            "instance_names": "virus_total_private_api_general",
            "playbookID": "File Enrichment - Virus Total Private API Test",
            "nightly": true
        },
        {
            "integrations": "VirusTotal - Private API",
            "instance_names": "virus_total_private_api_general",
            "playbookID": "virusTotalPrivateAPI-test-playbook",
            "timeout": 1400,
            "nightly": true
        },
        {
            "integrations": "VirusTotal - Private API",
            "instance_names": "virus_total_private_api_preferred_vendors",
            "playbookID": "virusTotalPrivateAPI-test-preferred-vendors",
            "timeout": 1400,
            "nightly": true
        },
        {
            "integrations": "Cisco Meraki",
            "playbookID": "Cisco-Meraki-Test"
        },
        {
            "integrations": "Windows Defender Advanced Threat Protection",
            "playbookID": "Test - Windows Defender Advanced Threat Protection",
            "instance_names": "windows_defender_atp_dev"
        },
        {
            "integrations": "Windows Defender Advanced Threat Protection",
            "playbookID": "Test - Windows Defender Advanced Threat Protection",
            "instance_names": "windows_defender_atp_prod"
        },
        {
            "integrations": "Tanium",
            "playbookID": "Tanium Test Playbook",
            "nightly": true,
            "timeout": 1200
        },
        {
            "integrations": "Recorded Future",
            "playbookID": "Recorded Future Test",
            "nightly": true
        },
        {
            "integrations": "Microsoft Graph",
            "playbookID": "Microsoft Graph Test",
            "instance_names": "ms_graph_security_dev"
        },
        {
            "integrations": "Microsoft Graph",
            "playbookID": "Microsoft Graph Test",
            "instance_names": "ms_graph_security_prod"
        },
        {
            "integrations": "Microsoft Graph User",
            "playbookID": "Microsoft Graph - Test",
            "instance_names": "ms_graph_user_dev"
        },
        {
            "integrations": "Microsoft Graph User",
            "playbookID": "Microsoft Graph - Test",
            "instance_names": "ms_graph_user_prod"
        },
        {
            "integrations": "RedLock",
            "playbookID": "RedLockTest",
            "nightly": true
        },
        {
            "integrations": "Symantec Messaging Gateway",
            "playbookID": "Symantec Messaging Gateway Test"
        },
        {
            "integrations": "ThreatConnect",
            "playbookID": "test-ThreatConnect"
        },
        {
            "integrations": "VxStream",
            "playbookID": "VxStream Test",
            "nightly": true
        },
        {
            "integrations": "Cylance Protect",
            "playbookID": "get_file_sample_by_hash_-_cylance_protect_-_test",
            "timeout": 240
        },
        {
            "integrations": "Cylance Protect",
            "playbookID": "endpoint_enrichment_-_generic_test"
        },
        {
            "integrations": "QRadar",
            "playbookID": "test_Qradar"
        },
        {
            "integrations": "VMware",
            "playbookID": "VMWare Test"
        },
        {
            "integrations": "Anomali ThreatStream",
            "playbookID": "Anomali_ThreatStream_Test"
        },
        {
            "integrations": "Farsight DNSDB",
            "playbookID": "DNSDBTest"
        },
        {
            "integrations": "carbonblack-v2",
            "playbookID": "CarbonBlackResponseTest"
        },
        {
            "integrations": "Cisco Umbrella Investigate",
            "playbookID": "Cisco Umbrella Test"
        },
        {
            "integrations": "icebrg",
            "playbookID": "Icebrg Test",
            "timeout": 500
        },
        {
            "integrations": "Symantec MSS",
            "playbookID": "SymantecMSSTest"
        },
        {
            "integrations": "Remedy AR",
            "playbookID": "Remedy AR Test"
        },
        {
            "integrations": "AWS - IAM",
            "playbookID": "d5cb69b1-c81c-4f27-8a40-3106c0cb2620"
        },
        {
            "integrations": "McAfee Active Response",
            "playbookID": "McAfee-MAR_Test",
            "timeout": 700
        },
        {
            "integrations": "McAfee Threat Intelligence Exchange",
            "playbookID": "McAfee-TIE Test",
            "timeout": 700
        },
        {
            "integrations": "ArcSight Logger",
            "playbookID": "ArcSight Logger test"
        },
        {
            "integrations": "ArcSight ESM v2",
            "playbookID": "ArcSight ESM v2 Test"
        },
        {
            "integrations": "ArcSight ESM v2",
            "playbookID": "test Arcsight - Get events related to the Case"
        },
        {
            "integrations": "XFE",
            "playbookID": "XFE Test",
            "timeout": 140,
            "nightly": true
        },
        {
            "integrations": "McAfee Threat Intelligence Exchange",
            "playbookID": "search_endpoints_by_hash_-_tie_-_test",
            "timeout": 500
        },
        {
            "integrations": "iDefense",
            "playbookID": "iDefenseTest",
            "timeout": 300
        },
        {
            "integrations": "AbuseIPDB",
            "playbookID": "AbuseIPDB Test",
            "nightly": true
        },
        {
            "integrations": "AbuseIPDB",
            "playbookID": "AbuseIPDB PopulateIndicators Test",
            "nightly": true
        },
        {
            "integrations": "jira",
            "playbookID": "JiraCreateIssue-example-test"
        },
        {
            "integrations": "LogRhythm",
            "playbookID": "LogRhythm-Test-Playbook",
            "timeout": 200
        },
        {
            "integrations": "FireEye HX",
            "playbookID": "FireEye HX Test"
        },
        {
            "integrations": "Phish.AI",
            "playbookID": "PhishAi-Test"
        },
        {
            "integrations": "Phish.AI",
            "playbookID": "Test-Detonate URL - Phish.AI"
        },
        {
            "integrations": "Centreon",
            "playbookID": "Centreon-Test-Playbook"
        },
        {
            "playbookID": "ReadFile test"
        },
        {
            "integrations": "TruSTAR",
            "playbookID": "TruSTAR Test"
        },
        {
            "integrations": "AlphaSOC Wisdom",
            "playbookID": "AlphaSOC-Wisdom-Test"
        },
        {
            "integrations": "carbonblack-v2",
            "playbookID": "CBFindIP - Test"
        },
        {
            "integrations": "Jask",
            "playbookID": "Jask_Test",
            "fromversion": "4.1.0"
        },
        {
            "integrations": "Qualys",
            "playbookID": "Qualys-Test",
            "nightly": true
        },
        {
            "integrations": "Whois",
            "playbookID": "whois_test",
            "fromversion": "4.1.0"
        },
        {
            "integrations": "RSA NetWitness Endpoint",
            "playbookID": "NetWitness Endpoint Test"
        },
        {
            "integrations": "Check Point Sandblast",
            "playbookID": "Sandblast_malicious_test"
        },
        {
            "playbookID": "TestMatchRegex"
        },
        {
            "integrations": "ActiveMQ",
            "playbookID": "ActiveMQ Test"
        },
        {
            "playbookID": "RegexGroups Test"
        },
        {
            "integrations": "Cisco ISE",
            "playbookID": "cisco-ise-test-playbook"
        },
        {
            "integrations": "RSA NetWitness v11.1",
            "playbookID": "RSA NetWitness Test"
        },
        {
            "playbookID": "ExifReadTest"
        },
        {
            "integrations": "Cuckoo Sandbox",
            "playbookID": "CuckooTest",
            "timeout": 700
        },
        {
            "integrations": "VxStream",
            "playbookID": "Test-Detonate URL - Crowdstrike",
            "timeout": 1200
        },
        {
            "playbookID": "Detonate File - Generic Test",
            "timeout": 500
        },
        {
            "integrations": [
                "Lastline",
                "WildFire-v2",
                "SNDBOX",
                "VxStream",
                "McAfee Advanced Threat Defense"
            ],
            "playbookID": "Detonate File - Generic Test",
            "timeout": 2400,
            "nightly": true
        },
        {
            "playbookID": "detonate_file_-_generic_test",
            "toversion": "3.6.0"
        },
        {
            "playbookID": "STIXParserTest"
        },
        {
            "playbookID": "Detonate URL - Generic Test",
            "timeout": 2000,
            "nightly": true,
            "integrations": [
                "McAfee Advanced Threat Defense",
                "VxStream",
                "Lastline"
            ]
        },
        {
            "playbookID": "ReadPDFFile-Test"
        },
        {
            "integrations": [
                "VirusTotal",
                "urlscan.io",
                "activedir"
            ],
            "instance_names": "virus_total_general",
            "playbookID": "entity_enrichment_generic_test",
            "timeout": 240
        },
        {
            "integrations": [
                "FalconHost",
                "McAfee Threat Intelligence Exchange",
                "carbonblackprotection",
                "carbonblack"
            ],
            "playbookID": "search_endpoints_by_hash_-_generic_-_test",
            "timeout": 500
        },
        {
            "integrations": "Zscaler",
            "playbookID": "Zscaler Test",
            "nightly": true,
            "timeout": 500
        },
        {
            "playbookID": "DemistoUploadFileToIncident Test",
            "integrations": "Demisto REST API"
        },
        {
            "playbookID": "DemistoUploadFile Test",
            "integrations": "Demisto REST API"
        },
        {
            "playbookID": "MaxMind Test",
            "integrations": "MaxMind GeoIP2"

        },
        {
            "playbookID": "Test_Sagemaker",
            "integrations": "AWS Sagemaker"

        },
        {
            "playbookID": "C2sec-Test",
            "integrations": "C2sec irisk",
            "fromversion": "5.0.0"
        },
        {
            "playbookID": "Phishing test - attachment",
            "timeout": 600,
            "nightly": true,
            "integrations": [
                "EWS Mail Sender",
                "Have I Been Pwned? V2",
                "Demisto REST API",
                "Palo Alto Minemeld",
                "Rasterize"
            ]
        },
        {
            "playbookID": "Phishing test - Inline",
            "timeout": 500,
            "nightly": true,
            "integrations": [
                "EWS Mail Sender",
                "Have I Been Pwned? V2",
                "Demisto REST API",
                "Palo Alto Minemeld",
                "Rasterize"
            ]
        },
        {
            "playbookID": "Phishing v2 Test - Attachment",
            "timeout": 1200,
            "nightly": true,
            "integrations": [
                "EWS Mail Sender",
                "Have I Been Pwned? V2",
                "Demisto REST API",
                "Palo Alto Minemeld",
                "Rasterize"
            ]
        },
        {
            "playbookID": "Phishing v2 Test - Inline",
            "timeout": 1200,
            "nightly": true,
            "integrations": [
                "EWS Mail Sender",
                "Have I Been Pwned? V2",
                "Demisto REST API",
                "Palo Alto Minemeld",
                "Rasterize"
            ]
        },
        {
            "integrations": "duo",
            "playbookID": "DUO Test Playbook"
        },
        {
            "playbookID": "SLA Scripts - Test",
            "fromversion": "4.1.0"
        },
        {
            "playbookID": "PcapHTTPExtractor-Test"
        },
        {
            "playbookID": "Ping Test Playbook"
        },
        {
            "playbookID": "Active Directory Test",
            "instance_names": "active_directory_query_v2",
            "integrations": "Active Directory Query v2"
        },
        {
            "playbookID": "AD v2 - debug-mode - Test",
            "instance_names": "active_directory_query_v2",
            "integrations": "Active Directory Query v2",
            "fromversion": "5.0.0"
        },
        {
            "integrations": "Active Directory Query v2",
            "instance_names": "active_directory_query_v2_with_port_configuration",
            "playbookID": "Active Directory Query V2 configuration with port"
        },
        {
            "integrations": "mysql",
            "playbookID": "MySQL Test"
        },
        {
            "playbookID": "Email Address Enrichment - Generic v2 - Test"
        },
        {
            "playbookID": "Email Address Enrichment - Generic v2.1 - Test",
            "integrations": "Active Directory Query v2"
        },
        {
            "integrations": "Cofense Intelligence",
            "playbookID": "Test - Cofense Intelligence",
            "timeout": 500
        },
        {
            "playbookID": "GDPRContactAuthorities Test"
        },
        {
            "integrations": "Google Resource Manager",
            "playbookID": "GoogleResourceManager-Test",
            "timeout": 500,
            "nightly": true
        },
        {
            "integrations": "SlashNext Phishing Incident Response",
            "playbookID": "SlashNextPhishingIncidentResponse-Test",
            "timeout": 500,
            "nightly": true
        },
        {
            "integrations": "Google Cloud Storage",
            "playbookID": "GCS - Test",
            "timeout": 500,
            "nightly": true
        },
        {
            "playbookID": "Calculate Severity - Generic v2 - Test",
            "integrations": [
                "Palo Alto Minemeld",
                "Active Directory Query v2"
            ],
            "fromversion": "4.5.0"
        },
        {
            "integrations": "Freshdesk",
            "playbookID": "Freshdesk-Test",
            "timeout": 500,
            "nightly": true
        },
        {
            "playbookID": "Autoextract - Test",
            "fromversion": "4.1.0"
        },
        {
            "playbookID": "FilterByList - Test",
            "fromversion": "4.5.0"
        },
            {
            "playbookID": "Impossible Traveler - Test",
            "integrations": [
                "Ipstack",
                "ipinfo",
                "Rasterize",
                "Active Directory Query v2",
                "Demisto REST API"
            ],
            "fromversion": "5.0.0",
            "timeout": 700
        },
        {
            "integrations": "Kafka V2",
            "playbookID": "Kafka Test"
        },
        {
            "playbookID": "File Enrichment - Generic v2 - Test",
            "instance_names": "virus_total_private_api_general",
            "integrations": [
                "VirusTotal - Private API",
                "Cylance Protect v2"
            ]
        },
        {
            "integrations": "McAfee Active Response",
            "playbookID": "Endpoint data collection test",
            "timeout": 500
        },
        {
            "playbookID": "Phishing - Core - Test",
            "integrations": [
                "EWS Mail Sender",
                "Demisto REST API",
                "Palo Alto Minemeld",
                "Rasterize"
            ],
            "fromversion": "4.5.0",
            "timeout": 1500
        },
        {
            "integrations": "McAfee Active Response",
            "playbookID": "MAR - Endpoint data collection test",
            "timeout": 500
        },
        {

            "integrations": "DUO Admin",
            "playbookID": "DuoAdmin API test playbook"
        },
        {
            "integrations": "Traps",
            "playbookID": "Traps test",
            "timeout": 600
        },
        {
            "playbookID": "TestShowScheduledEntries"
        },
        {
            "playbookID": "Calculate Severity - Standard - Test",
            "integrations": "Palo Alto Minemeld",
            "fromversion": "4.5.0"
        },
        {
            "integrations": "Symantec Advanced Threat Protection",
            "playbookID": "Symantec ATP Test"

        },
        {
            "playbookID": "HTTPListRedirects - Test SSL"
        },
        {
            "playbookID": "HTTPListRedirects Basic Test"
        },
        {
            "playbookID": "CheckDockerImageAvailableTest"
        },
        {
            "playbookID": "ExtractDomainFromEmailTest"
        },
        {
            "playbookID": "Account Enrichment - Generic v2 - Test",
            "integrations": "activedir"
        },
        {
            "playbookID": "Extract Indicators From File - Generic v2 - Test",
            "integrations": "Image OCR",
            "timeout": 300
        },
        {
            "playbookID": "Endpoint Enrichment - Generic v2.1 - Test",
            "integrations": [
                "FalconHost",
                "Cylance Protect v2",
                "carbonblack-v2",
                "epo",
                "Active Directory Query v2"
            ]
        },
        {
            "playbookID": "EmailReputationTest",
            "integrations": "Have I Been Pwned? V2"
        },
        {
            "integrations": "Symantec Deepsight Intelligence",
            "playbookID": "Symantec Deepsight Test"
        },
        {
            "playbookID": "ExtractDomainFromEmailTest"
        },
        {
            "playbookID": "PAN OS EDL Management - Test",
            "integrations": "palo_alto_networks_pan_os_edl_management"
        },
        {
            "playbookID": "PAN-OS DAG Configuration Test",
            "integrations": "Panorama",
            "instance_names": "palo_alto_panorama",
            "timeout": 1000
        },
        {
            "playbookID": "PAN-OS Create Or Edit Rule Test",
            "integrations": "Panorama",
            "instance_names": "palo_alto_panorama",
            "timeout": 1000
        },
        {
            "playbookID": "PAN-OS EDL Setup Test",
            "integrations": ["Panorama", "palo_alto_networks_pan_os_edl_management"],
            "instance_names": "palo_alto_panorama",
            "timeout": 1000
        },
        {
            "integrations": "Snowflake",
            "playbookID": "Snowflake-Test"
        },
        {
            "playbookID": "Account Enrichment - Generic v2.1 - Test",
            "integrations": "Active Directory Query v2"
        },
        {
            "integrations": "Cisco Umbrella Investigate",
            "playbookID": "Domain Enrichment - Generic v2 - Test"
        },
        {
            "integrations": "Google BigQuery",
            "playbookID": "Google BigQuery Test"
        },
        {
            "integrations": "Zoom",
            "playbookID": "Zoom_Test"
        },
        {
            "integrations": "Palo Alto Networks Cortex",
            "playbookID": "Palo Alto Networks Cortex Test",
            "fromversion": "4.1.0"
        },
        {
            "playbookID": "IP Enrichment - Generic v2 - Test",
            "integrations": "Threat Crowd",
            "fromversion": "4.1.0"
        },
        {
            "integrations": "Cherwell",
            "playbookID": "Cherwell Example Scripts - test"
        },
        {
            "integrations": "Cherwell",
            "playbookID": "Cherwell - test"
        },
        {
            "integrations": "CarbonBlackProtectionV2",
            "playbookID": "Carbon Black Enterprise Protection V2 Test"
        },
        {
            "integrations": "Active Directory Query v2",
            "instance_names": "active_directory_query_v2",
            "playbookID": "Test ADGetUser Fails with no instances 'Active Directory Query' (old version)"
        },
        {
            "integrations": "ANYRUN",
            "playbookID": "ANYRUN-Test"
        },
        {
            "integrations": "ANYRUN",
            "playbookID": "Detonate File - ANYRUN - Test"
        },
        {
            "integrations": "ANYRUN",
            "playbookID": "Detonate URL - ANYRUN - Test"
        },
        {
            "integrations": "Netcraft",
            "playbookID": "Netcraft test"
        },
        {
            "integrations": "EclecticIQ Platform",
            "playbookID": "EclecticIQ Test"
        },
        {
            "playbookID": "FormattingPerformance - Test",
            "fromversion": "5.0.0"
        },
        {
            "integrations": "AWS - EC2",
            "playbookID": "2142f8de-29d5-4288-8426-0db39abe988b"
        },
        {
            "integrations": "AWS - EC2",
            "playbookID": "d66e5f86-e045-403f-819e-5058aa603c32"
        },
        {
            "integrations": "ANYRUN",
            "playbookID": "Detonate File From URL - ANYRUN - Test"
        },
        {
            "integrations": "AWS - CloudWatchLogs",
            "playbookID": "2cddaacb-4e4c-407e-8ef5-d924867b810c"
        },
        {
            "integrations": "AWS - CloudTrail",
            "playbookID": "3da2e31b-f114-4d7f-8702-117f3b498de9"
        },
        {
            "playbookID": "5dc848e5-a649-4394-8300-386770d39d75"
        },
        {
            "integrations": "carbonblackprotection",
            "playbookID": "67b0f25f-b061-4468-8613-43ab13147173"
        },
        {
            "integrations": "DomainTools",
            "playbookID": "DomainTools-Test"
        },
        {
            "integrations": "Exabeam",
            "playbookID": "Exabeam - Test"
        },
        {
            "integrations": "DomainTools Iris",
            "playbookID": "DomainTools Iris - Test",
            "fromversion": "4.1.0"
        },
        {
            "integrations": "Cisco Spark",
            "playbookID": "efc817d2-6660-4d4f-890d-90513ca1e180"
        },
        {
            "playbookID": "Get File Sample By Hash - Generic - Test"
        },
        {
            "playbookID": "Get File Sample From Hash - Generic - Test"
        },
        {
            "playbookID": "get_file_sample_by_hash_-_carbon_black_enterprise_Response_-_test"
        },
        {
            "playbookID": "get_file_sample_from_path_-_d2_-_test"
        },
        {
            "integrations": "Remedy On-Demand",
            "playbookID": "Remedy-On-Demand-Test"
        },
        {
            "playbookID": "ssdeepreputationtest"
        },
        {
            "playbookID": "TestIsEmailAddressInternal"
        },
        {
            "playbookID": "search_endpoints_by_hash_-_carbon_black_response_-_test"
        },
        {
            "integrations": "Google Cloud Compute",
            "playbookID": "GoogleCloudCompute-Test"
        },
        {
            "playbookID": "FormattingPerformance - Test",
            "fromversion": "5.0.0"
        },
        {
            "integrations": "AWS - S3",
            "playbookID": "97393cfc-2fc4-4dfe-8b6e-af64067fc436"
        },
        {
            "integrations": "Image OCR",
            "playbookID": "TestImageOCR"
        },
        {
            "integrations": "fireeye",
            "playbookID": "Detonate File - FireEye AX - Test"
        },
        {
            "integrations": ["Rasterize","Image OCR"],
            "playbookID": "Rasterize Test"
        },
        {
            "integrations": "Rasterize",
            "playbookID": "RasterizeImageTest"
        },
        {
            "integrations": "Ipstack",
            "playbookID": "Ipstack_Test"
        },
        {

            "integrations": "Perch",
            "playbookID": "Perch-Test"
        },
        {
            "integrations": "Forescout",
            "playbookID": "Forescout-Test"
        },
        {
            "integrations": "GitHub",
            "playbookID": "Git_Integration-Test"
        },
        {
            "integrations": "LogRhythmRest",
            "playbookID": "LogRhythm REST test"
        },
        {
            "integrations": "AlienVault USM Anywhere",
            "playbookID": "AlienVaultUSMAnywhereTest"
        },
        {
            "playbookID": "PhishLabsTestPopulateIndicators"
        },
        {
            "integrations": "PhishLabs IOC",
            "playbookID": "PhishLabsIOC TestPlaybook",
            "fromversion": "4.1.0"
        },
        {
            "integrations": "vmray",
            "playbookID": "VMRay-Test"
        },
        {
            "integrations": "PerceptionPoint",
            "playbookID": "PerceptionPoint Test",
            "fromversion": "4.1.0"
        },
        {
            "integrations": "AutoFocus V2",
            "playbookID": "AutoFocus V2 test"
        },
        {
            "playbookID": "Process Email - Generic for Rasterize"
        },
        {
            "playbookID": "Send Investigation Summary Reports - Test",
            "integrations": "EWS Mail Sender",
            "fromversion": "4.1.0"
        },
        {
            "integrations": "Anomali ThreatStream v2",
            "playbookID": "ThreatStream-Test"
        },
        {
            "integrations": "BluecatAddressManager",
            "playbookID": "Bluecat Address Manager test"
        },
        {
            "integrations": "MailListener - POP3 Beta",
            "playbookID": "MailListener-POP3 - Test"
        },
        {
            "playbookID": "sumList - Test"
        },
        {
            "integrations": "VulnDB",
            "playbookID": "Test-VulnDB"
        },
        {
            "integrations": "Shodan_v2",
            "playbookID": "Test-Shodan_v2",
            "timeout": 1000
        },
        {
            "integrations": "Threat Crowd",
            "playbookID": "ThreatCrowd - Test"
        },
        {
            "integrations": "GoogleDocs",
            "playbookID": "GoogleDocs-test"
        },
        {
            "playbookID": "Request Debugging - Test",
            "fromversion": "5.0.0"
        },
        {
            "integrations": "Hybrid Analysis",
            "playbookID": "HybridAnalysis-Test",
            "timeout": 500,
            "fromversion": "4.1.0"
        },
        {
            "integrations": "Elasticsearch v2",
            "instance_names": "es_v7",
            "playbookID": "Elasticsearch_v2_test"
        },
        {
            "integrations": "Elasticsearch v2",
            "instance_names": "es_v6",
            "playbookID": "Elasticsearch_v2_test-v6"
        },
        {
            "integrations": "PolySwarm",
            "playbookID": "PolySwarm-Test"
        },
        {
<<<<<<< HEAD
            "integrations": "Tanium v2",
            "playbookID": "Tanium v2 - Test"
=======
            "integrations": "Kenna",
            "playbookID": "Kenna Test"
        },
        {
            "integrations": "SecurityAdvisor",
            "playbookID": "SecurityAdvisor-Test",
            "fromversion": "4.5.0"
        },
        {
            "integrations": "Google Key Management Service",
            "playbookID": "Google-KMS-test"
        },
        {
            "playbookID": "ExtractFQDNFromUrlAndEmail-Test"
>>>>>>> ab579f36
        }
    ],
    "skipped_tests": {
        "Extract Indicators From File - Generic v2": "Issue 20143",
        "PAN-OS Create Or Edit Rule Test":"Issue 20037",
        "NetWitness Endpoint Test": "Issue 19878",
        "SentinelOne V2 - test": "Issue 19361",
        "CuckooTest": "Issue 19425",
        "TestParseEmailHeaders": "Issue 18815",
        "CheckpointFW-test": "Issue 18643",
        "search_endpoints_by_hash_-_tie_-_test": "Issue #18350",
        "McAfee-TIE Test": "Issue #18350",
        "TestUptycs": "Issue 19750",
        "InfoArmorVigilanteATITest": "Test issue 17358",
        "calculate_severity_-_critical_assets_-_test": "Issue 17924",
        "Lastline - testplaybook": "Checking the integration via Generic detonation playbooks, don't want to load the daily quota",
        "entity_enrichment_generic_test": "Issue 16490",
        "ArcSight Logger test": "Issue 19117",
        "Qualys-Test": "Issue 16486",
        "TruSTAR Test": "Issue 19777",
        "TestDedupIncidentsByName": "skipped on purpose - this is part of the TestDedupIncidentsPlaybook - no need to execute separately as a test",
        "TestSafeBreach": "Issue 15909",
        "ip_enrichment_generic_test": "Issue 19815",
        "email_test": "Issue 19816",
        "2cddaacb-4e4c-407e-8ef5-d924867b810c": "Issue 19836",
        "3da2e31b-f114-4d7f-8702-117f3b498de9": "Issue 19837",
        "d66e5f86-e045-403f-819e-5058aa603c32": "pr 3220",
        "Carbon Black Enterprise Protection V2 Test": "Issue 19838",
        "5dc848e5-a649-4394-8300-386770d39d75": "Issue 19840",
        "Get File Sample By Hash - Generic - Test": "Issue 19841",
        "Get File Sample From Hash - Generic - Test": "Issue 19842",
        "get_file_sample_by_hash_-_carbon_black_enterprise_Response_-_test": "Issue 19843",
        "get_file_sample_from_path_-_d2_-_test": "Issue 19844",
        "ssdeepreputationtest": "Issue 19845",
        "search_endpoints_by_hash_-_carbon_black_response_-_test": "Issue 19852",
        "Cofense Triage Test": "Creds only works on demo4",
        "Test - Windows Defender Advanced Threat Protection": "Issue - #18552",
        "CarbonBlackLiveResponseTest": "Issue 18691",
        "nexpose_test": "Issue 18694",
        "Recorded Future Test": "Issue 18922",
        "IntSights Mssp Test": "Issue #16351",
        "CarbonBlackResponseTest": "Issue #19180",
        "CheckPhish-Test": "Issue 19188",
        "fd93f620-9a2d-4fb6-85d1-151a6a72e46d": "Issue 19854",
        "PAN-OS DAG Configuration Test": "Issue #19205",
        "AlphaSOC-Wisdom-Test": "Issue #19235",
        "DeleteContext-auto-subplaybook-test": "used in DeleteContext-auto-test as sub playbook",
        "Test Playbook TrendMicroDDA": "Manual test"
    },
    "skipped_integrations": {
        "_comment": "~~~ NO INSTANCE - will not be resolved ~~~",
        "FortiGate": "License expired, and not going to get one (issue 14723)",
        "Attivo Botsink": "no instance, not going to get it",
        "VMware": "no License, and probably not going to get it",
        "AWS Sagemaker": "License expired, and probably not going to get it",
        "Symantec MSS": "No instance, probably not going to get it (issue 15513)",
        "Google Cloud Compute": "Can't test yet",
        "Cymon": "The service was discontinued since April 30th, 2019.",
        "FireEye ETP": "No instance",
        "ProofpointTAP_v2": "No instance",
        "remedy_sr_beta": "No instance",
        "ExtraHop v2": "No instance",
        "Minerva Labs Anti-Evasion Platform": "Issue 18835",
        "PolySwarm": "contribution",
        "fireeye": "Issue 19839",
        "DomainTools": "Issue 8298",
        "Remedy On-Demand": "Issue 19835",


        "_comment": "~~~ INSTANCE ISSUES ~~~",
        "iDefense": "Issue 20095",
        "carbonblack-v2": "Issue 19929",
        "Joe Security": "Issue 17996",
        "CrowdstrikeFalcon": "Issue 19833",
        "ZeroFox": "Issue 19161",
        "Jask": "Issue 18879",
        "Lastline": "Issue 19855",
        "vmray": "Issue 18752",
        "Anomali ThreatStream v2": "Issue 19182",
        "Anomali ThreatStream": "Issue 19182",
        "SCADAfence CNM": "Issue 18376",
        "Cortex XDR - IR": "Issue #18377",
        "ArcSight ESM v2": "Issue #18328",
        "AlienVault USM Anywhere": "Issue #18273",
        "Tufin": "Issue 16441",
        "Dell Secureworks": "Instance locally installed on @liorblob PC",
        "MimecastV2": "Issue 14593",
        "Netskope": "instance is down",
        "Farsight DNSDB": "Issue 15512",
        "Service Manager": "Expired license",
        "carbonblackprotection": "License expired",
        "icebrg": "Issue 14312",
        "Freshdesk": "Trial account expired",
        "Threat Grid": "Issue 16197",
        "Kafka V2": "Can not connect to instance from remote",
        "Check Point Sandblast": "Issue 15948",
        "Remedy AR": "getting 'Not Found' in test button",
        "XFE": "License expired",
        "RedLock": "Issue 15493",
        "Salesforce": "Issue 15901",
        "Zscaler": "Issue 17784",
        "RedCanary": "License expired",
        "ANYRUN": "No instance",
        "Snowflake": "Looks like account expired, needs looking into",
        "Cisco Spark": "Issue 18940",
        "Phish.AI": "Issue 17291",
        "QRadar": "Issue 17794",
        "MaxMind GeoIP2": "Issue 18932.",
        "Exabeam": "Issue 19371",

        "_comment": "~~~ UNSTABLE ~~~",
        "ServiceNow": "Instance goes to hibernate every few hours",
        "Tanium": "issue 15497",
        "Tenable.sc": "unstable instance",
        "Tenable.io": "Issue 16115",
        "SlackV2": "Issue 19558",

        "_comment": "~~~ OTHER ~~~",
        "EclecticIQ Platform": "Issue 8821",
        "BitDam": "Issue #17247",
        "Zoom": "Issue 19832",
        "Forescout": "Can only be run from within PANW network. Look in keeper for - Demisto in the LAB",

        "_comment": "~~~ QUOTA ISSUES ~~~",
        "AWS - Athena - Beta": "Issue 19834",
        "VirusTotal - Private API": "reached api alloted quota.",
        "Google Resource Manager": "Cannot create projects because have reached alloted quota.",
        "Looker": "Warehouse 'DEMO_WH' cannot be resumed because resource monitor 'LIMITER' has exceeded its quota."
    },
    "nightly_integrations": [
        "Lastline",
        "TruSTAR",
        "SlackV2"
    ],
    "unmockable_integrations": {
        "Google Key Management Service": "The API requires an SSL secure connection to work",
        "McAfee ESM-v10": "we have multiple instances with same test playbook, mock recording are per playbook so it keeps failing the playback step",
        "mysql": "Does not use http",
        "SlackV2": "Integration requires SSL",
        "Whois": "Mocks does not support sockets",
        "Panorama": "Exception: Proxy process took to long to go up. https://circleci.com/gh/demisto/content/24826",
        "Image OCR": "Does not perform network traffic",
        "Server Message Block (SMB)": "Does not perform http communication",
        "Active Directory Query v2": "Does not perform http communication",
        "dnstwist": "Does not peform http communication",
        "VxStream": "Issue 15544",
        "PagerDuty v2": "Integration requires SSL",
        "TCPIPUtils": "Integration requires SSL",
        "Luminate": "Integration has no proxy checkbox",
        "Shodan": "Integration has no proxy checkbox",
        "Google BigQuery": "Integration has no proxy checkbox",
        "ReversingLabs A1000": "Checking",
        "Check Point": "Checking",
        "okta": "Test Module failing, suspect it requires SSL",
        "Awake Security": "Checking",
        "ArcSight ESM v2": "Checking",
        "Phish.AI": "Checking",
        "Intezer": "Nightly - Checking",
        "ProtectWise": "Nightly - Checking",
        "google-vault": "Nightly - Checking",
        "RSA Archer": "Nightly - Checking",
        "McAfee NSM": "Nightly - Checking",
        "Forcepoint": "Nightly - Checking",
        "palo_alto_firewall": "Need to check test module",
        "Signal Sciences WAF": "error with certificate",
        "google": "'unsecure' parameter not working",
        "EWS Mail Sender": "Inconsistent test (playback fails, record succeeds)",
        "carbonblackliveresponse": "Issue 16072",
        "ReversingLabs Titanium Cloud": "No Unsecure checkbox. proxy trying to connect when disabled.",
        "Anomali ThreatStream": "'proxy' parameter not working",
        "Palo Alto Networks Cortex": "SDK",
        "Recorded Future": "might be dynamic test",
        "AlphaSOC Wisdom": "Test module issue",
        "Microsoft Graph": "Test direct access to oproxy",
        "MicrosoftGraphMail": "Test direct access to oproxy",
        "Microsoft Graph User": "Test direct access to oproxy",
        "Windows Defender Advanced Threat Protection": "Test direct access to oproxy"
    }
}<|MERGE_RESOLUTION|>--- conflicted
+++ resolved
@@ -1929,10 +1929,6 @@
             "playbookID": "PolySwarm-Test"
         },
         {
-<<<<<<< HEAD
-            "integrations": "Tanium v2",
-            "playbookID": "Tanium v2 - Test"
-=======
             "integrations": "Kenna",
             "playbookID": "Kenna Test"
         },
@@ -1947,7 +1943,10 @@
         },
         {
             "playbookID": "ExtractFQDNFromUrlAndEmail-Test"
->>>>>>> ab579f36
+        },
+        {
+            "integrations": "Tanium v2",
+            "playbookID": "Tanium v2 - Test"
         }
     ],
     "skipped_tests": {
