{
    "testTimeout": 160,
    "testInterval": 20,
    "tests": [
        {
            "integrations": "Minerva Labs Anti-Evasion Platform",
            "playbookID": "Minerva Test playbook"
        },
        {
            "integrations": "MicrosoftGraphMail",
            "playbookID": "MicrosoftGraphMail-Test"
        },
        {
            "integrations": "Symantec Management Center",
            "playbookID": "SymantecMC_TestPlaybook"
        },
        {
            "integrations": "Tufin",
            "playbookID": "Tufin Test"
        },
        {
            "integrations": "Vertica",
            "playbookID": "Vertica Test"
        },
        {
            "integrations": "Server Message Block (SMB)",
            "playbookID": "SMB test"
        },
        {
            "playbookID": "TestParseEmailHeaders"
        },
        {
            "playbookID": "TestParseEmailFile-deprecated-script"
        },
        {
            "integrations": "RSA NetWitness Packets and Logs",
            "playbookID": "rsa_packets_and_logs_test"
        },
        {
            "playbookID": "test_similar_incidents"
        },
        {
            "playbookID": "autofocus_test",
            "integrations": "Autofocus"
        },
        {
            "playbookID": "CheckpointFW-test",
            "integrations": "Check Point"
        },
        {
            "playbookID": "RegPathReputationBasicLists_test"
        },
        {
            "playbookID": "RandomStringGenerateTest"
        },
        {
            "playbookID": "DocumentationTest",
            "integrations": "ipinfo"
        },
        {
            "playbookID": "HighlightWords_Test"

        },
        {
            "playbookID": "StringContainsArray_test"
        },
        {
            "integrations": "Fidelis Elevate Network",
            "playbookID": "Fidelis-Test"
        },
        {
            "integrations": "Thinkst Canary",
            "playbookID": "CanaryTools Test"
        },
        {
            "integrations": "ThreatMiner",
            "playbookID": "ThreatMiner-Test"
        },
        {
            "playbookID": "StixCreator-Test"
        },
        {
            "integrations": "Pwned",
            "playbookID": "Pwned test",
            "nightly": true
        },
        {
            "integrations": "Alexa Rank Indicator",
            "playbookID": "Alexa Test Playbook"
        },
        {
            "playbookID": "UnEscapeURL-Test"
        },
        {
            "playbookID": "UnEscapeIPs-Test"
        },
        {
            "playbookID": "ExtractDomainFromUrlAndEmail-Test"
        },
        {
            "playbookID": "ConvertKeysToTableFieldFormat_Test"
        },
        {
            "playbookID": "ParseCSVnullbytesTest"
        },
        {
            "integrations": "CVE Search",
            "playbookID": "cveReputation Test"
        },
        {
            "integrations": "HashiCorp Vault",
            "playbookID": "hashicorp_test"
        },
        {
            "integrations": "Dell Secureworks",
            "playbookID": "secureworks_test"
        },
        {
            "integrations": "ServiceNow",
            "playbookID": "servicenow_test_new"
        },
        {
            "integrations": "ExtraHop",
            "playbookID": "ExtraHop-Test"
        },
        {
            "playbookID": "Test CommonServer"
        },
        {
            "integrations": "CIRCL",
            "playbookID": "CirclIntegrationTest"
        },
        {
            "integrations": "MISP V2",
            "playbookID": "MISP V2 Test"
        },
        {
            "playbookID": "test-LinkIncidentsWithRetry"
        },
        {
            "playbookID": "CopyContextToFieldTest"
        },
        {
            "integrations": "OTRS",
            "playbookID": "OTRS Test",
            "fromversion": "4.1.0"
        },
        {
            "integrations": "Attivo Botsink",
            "playbookID": "AttivoBotsinkTest"
        },
        {
            "playbookID": "CreatePhishingClassifierMLTest",
            "timeout" : 2400
        },
        {
            "integrations": "Cymon",
            "playbookID": "playbook-Cymon_Test"
        },
        {
            "integrations": "FortiGate",
            "playbookID": "Fortigate Test"
        },
        {
            "integrations": "SNDBOX",
            "playbookID": "SNDBOX_Test"
        },
        {
            "integrations": "SNDBOX",
            "playbookID": "Detonate File - SNDBOX - Test",
            "timeout": 2400,
            "nightly": true
        },
        {
            "integrations": "VxStream",
            "playbookID": "Detonate File - HybridAnalysis - Test",
            "timeout": 2400
        },
        {
            "playbookID": "WordTokenizeTest"
        },
        {
            "integrations": "Awake Security",
            "playbookID": "awake_security_test_pb"
        },
        {
          "integrations": "Tenable.sc",
          "playbookID": "tenable-sc-test",
          "timeout": 240,
          "nightly": true
        },
        {
            "integrations": "MimecastV2",
            "playbookID": "Mimecast test"
        },
        {
            "playbookID": "CreateEmailHtmlBody_test_pb"
        },
        {
          "playbookID": "ReadPDFFile-Test"
        },
        {
          "playbookID": "JSONtoCSV-Test"
        },
        {
            "integrations": "Panorama",
            "instance_names": "palo_alto_firewall",
            "playbookID": "palo_alto_firewall_test_pb",
            "timeout": 1000,
            "nightly": true
        },
        {
            "integrations": "Panorama",
            "instance_names": "palo_alto_panorama",
            "playbookID": "palo_alto_panorama_test_pb",
            "timeout": 1000,
            "nightly": true
        },
        {
          "integrations": "Tenable.io",
          "playbookID": "Tenable.io test"
        },
        {
          "playbookID": "URLDecode-Test"
        },
        {
          "playbookID": "GetTime-Test"
        },
        {
          "integrations": "Tenable.io",
          "playbookID": "Tenable.io Scan Test",
          "nightly": true,
          "timeout": 900
        },
        {
            "integrations": "Tenable.sc",
            "playbookID": "tenable-sc-scan-test",
            "nightly": true,
            "timeout": 600
        },
        {
            "integrations": "google-vault",
            "playbookID": "Google-Vault-Generic-Test",
            "nightly": true,
            "timeout": 3600
        },
        {
            "integrations": "google-vault",
            "playbookID": "Google_Vault-Search_And_Display_Results_test",
            "nightly": true,
            "timeout": 3600
        },
        {
            "playbookID": "Luminate-TestPlaybook",
            "integrations": "Luminate"
        },
        {
            "playbookID": "ParseEmailFiles-test"
        },
        {
            "playbookID": "ParseExcel-test"
        },
        {
            "playbookID": "Detonate File - No Files test"
        },
        {
            "integrations": [
                "Panorama",
                "Check Point"
            ],
            "instance_names": "palo_alto_firewall",
            "playbookID": "blockip_test_playbook"
        },
        {
            "integrations": "Palo Alto Minemeld",
            "playbookID": "minemeld_test"
        },
        {
            "integrations": "InfoArmor VigilanteATI",
            "playbookID": "InfoArmorVigilanteATITest"
        },
        {
            "integrations": "IntSights",
            "instance_names": "intsights_standard_account",
            "playbookID": "IntSights Test",
            "nightly": true,
            "timeout": 500
        },
        {
            "integrations": "IntSights",
            "playbookID": "IntSights Mssp Test",
            "instance_names": "intsights_mssp_account",
            "nightly": true,
            "timeout": 500
        },
        {
            "integrations": "dnstwist",
            "playbookID": "dnstwistTest"
        },
        {
            "integrations": "BitDam",
            "playbookID": "Detonate File - BitDam Test"
        },
        {
            "integrations": "Threat Grid",
            "playbookID": "Test-Detonate URL - ThreatGrid",
            "timeout": 600
        },
        {
            "integrations": "Threat Grid",
            "playbookID": "ThreatGridTest",
            "timeout": 600
        },
        {
            "integrations": [
                "Palo Alto Minemeld",
                "Panorama"
            ],
            "instance_names": "palo_alto_firewall",
            "playbookID": "block_indicators_-_generic_-_test"
        },
        {
          "integrations": "Signal Sciences WAF",
          "playbookID": "SignalSciences-Test"
        },
        {
            "integrations": "RTIR",
            "playbookID": "RTIR Test"
        },
        {
            "integrations": "RedCanary",
            "playbookID": "RedCanaryTest",
            "nightly" : true
        },
        {
          "integrations": "Devo",
          "playbookID": "devo_test_playbook"
        },
        {
          "playbookID": "URL Enrichment - Generic v2 - Test",
          "integrations": [
              "Rasterize",
              "VirusTotal - Private API"
          ],
            "instance_names": "virus_total_private_api_general",
            "timeout": 500
        },
        {
            "integrations": "urlscan.io",
            "playbookID": "url_enrichment_-_generic_test",
            "timeout": 500
        },
        {
            "playbookID": "CutTransformerTest"
        },
        {
            "integrations": "SCADAfence CNM",
            "playbookID": "SCADAfence_test"
        },
        {
            "integrations": "ProtectWise",
            "playbookID": "Protectwise-Test"
        },
        {
            "integrations": "WhatsMyBrowser",
            "playbookID": "WhatsMyBrowser-Test"
        },
        {

            "integrations": "BigFix",
            "playbookID": "BigFixTest"
        },
        {
            "integrations": "Lastline",
            "playbookID": "Lastline - testplaybook",
            "nightly": true
        },
        {
            "integrations": "epo",
            "playbookID": "Test Playbook McAfee ePO"
        },
        {
            "integrations": "activedir",
            "playbookID": "calculate_severity_-_critical_assets_-_test"
        },
        {
            "playbookID": "TextFromHTML_test_playbook"
        },
        {
            "playbookID": "PortListenCheck-test"
        },
        {
            "integrations": "ThreatExchange",
            "playbookID": "ThreatExchange-test"
        },
        {
            "integrations": "ThreatExchange",
            "playbookID": "extract_indicators_-_generic_-_test",
            "timeout": 240
        },
        {
            "integrations": "Joe Security",
            "playbookID": "JoeSecurityTestPlaybook",
            "timeout": 500,
            "nightly": true
        },
        {
            "integrations": "Joe Security",
            "playbookID": "JoeSecurityTestDetonation",
            "timeout": 2000,
            "nightly": true
        },
        {
            "integrations": "WildFire-v2",
            "playbookID": "Wildfire Test"
        },
        {
            "integrations": "GRR",
            "playbookID": "grr_test",
            "nightly": true
        },
        {
            "integrations": "VirusTotal",
            "instance_names": "virus_total_general",
            "playbookID": "virusTotal-test-playbook",
            "timeout": 1400,
            "nightly": true
        },
        {
            "integrations": "VirusTotal",
            "instance_names": "virus_total_preferred_vendors",
            "playbookID": "virusTotaI-test-preferred-vendors",
            "timeout": 1400,
            "nightly": true
        },
        {
            "integrations": "Preempt",
            "playbookID": "Preempt Test"
        },
        {   "integrations": "Gmail",
            "playbookID": "get_original_email_-_gmail_-_test"
        },
        {
            "integrations": "EWS v2",
            "playbookID": "get_original_email_-_ews-_test"
        },
        {
            "integrations": ["EWS v2","EWS Mail Sender"],
            "playbookID": "EWS search-mailbox test",
            "timeout": 300
        },
        {
            "integrations": "PagerDuty v2",
            "playbookID": "PagerDuty Test"
        },
        {
            "playbookID": "test_delete_context"
        },
        {
            "playbookID": "GmailTest",
            "integrations": "Gmail"
        },
        {
            "playbookID": "Gmail Convert Html Test",
            "integrations": "Gmail"
        },
        {
            "playbookID": "TestParseCSV"
        },
        {
            "integrations": "Shodan",
            "playbookID": "ShodanTest"
        },
        {
            "playbookID": "Extract Indicators From File - test"
        },
        {
            "playbookID": "dedup_-_generic_-_test"
        },
        {
            "playbookID": "TestDedupIncidentsPlaybook"
        },
        {
            "playbookID": "TestDedupIncidentsByName"
        },
        {
            "integrations": "McAfee Advanced Threat Defense",
            "playbookID": "Test Playbook McAfee ATD",
            "timeout": 700
        },
        {
            "integrations": "McAfee Advanced Threat Defense",
            "playbookID": "Test Playbook McAfee ATD Upload File"
        },
        {
            "playbookID": "exporttocsv_script_test"
        },
        {
            "integrations": "Intezer",
            "playbookID": "Intezer Testing",
            "nightly": true,
            "timeout": 500
        },
        {
            "integrations": "FalconIntel",
            "playbookID": "CrowdStrike Falcon Intel v2"
        },
        {
          "playbookID": "ContextGetters_Test"
        },
        {
            "integrations": [
                "Mail Sender (New)",
                "google"
            ],
            "playbookID": "Mail Sender (New) Test"
        },
        {
            "playbookID": "buildewsquery_test"
        },
        {
            "integrations": "Rapid7 Nexpose",
            "playbookID": "nexpose_test",
            "timeout": 240
        },
        {
            "integrations": "EWS Mail Sender",
            "playbookID": "EWS Mail Sender Test"
        },
        {
            "integrations": "EWS Mail Sender",
            "playbookID": "EWS Mail Sender Test 2"
        },
        {
            "playbookID": "decodemimeheader_-_test"
        },
        {
            "integrations": "CVE Search",
            "playbookID": "cve_enrichment_-_generic_-_test"
        },
        {
            "playbookID": "test_url_regex"
        },
        {
            "integrations": "Skyformation",
            "playbookID": "TestSkyformation"
        },
        {
            "integrations": "okta",
            "playbookID": "okta_test_playbook",
            "timeout": 240
        },
        {
            "playbookID": "Test filters & transformers scripts"
        },
        {
            "integrations": "Salesforce",
            "playbookID": "SalesforceTestPlaybook"
        },
        {
            "integrations": "McAfee ESM-v10",
            "playbookID": "McAfeeESMTest",
            "timeout": 500
        },
        {
            "integrations": "GoogleSafeBrowsing",
            "playbookID": "Google Safe Browsing Test",
            "timeout": 240
        },
        {
            "integrations": "EWS v2",
            "playbookID": "EWSv2_empty_attachment_test"
        },
        {
            "integrations": "EWS v2",
            "playbookID": "EWS Public Folders Test"
        },
        {
            "playbookID": "TestWordFileToIOC",
            "timeout": 300
        },
        {
            "integrations": "Symantec Endpoint Protection V2",
            "playbookID": "SymantecEndpointProtection_Test"
        },
        {
            "integrations": "carbonblackprotection",
            "playbookID": "search_endpoints_by_hash_-_carbon_black_protection_-_test",
            "timeout": 500
        },
        {
            "playbookID": "process_email_-_generic_-_test",
            "timeout": 240
        },
        {
            "integrations": "activedir",
            "playbookID": "account_enrichment_-_generic_test"
        },
        {
            "integrations": "FalconHost",
            "playbookID": "search_endpoints_by_hash_-_crowdstrike_-_test",
            "timeout": 500
        },
        {
            "integrations": "FalconHost",
            "playbookID": "CrowdStrike Endpoint Enrichment - Test"
        },
        {
          "integrations": "FalconHost",
          "playbookID": "crowdstrike_falconhost_test"
        },
        {
            "integrations": "CrowdstrikeFalcon",
            "playbookID": "Test - CrowdStrike Falcon",
            "fromversion": "4.1.0"
        },
        {
            "integrations": [
                "VirusTotal"
            ],
            "instance_names": "virus_total_general",
            "playbookID": "ip_enrichment_generic_test"
        },
        {
            "playbookID": "ExposeIncidentOwner-Test"
        },
        {
            "integrations": "OpenPhish",
            "playbookID": "email_test"
        },
        {
            "integrations": "VirusTotal",
            "instance_names": "virus_total_general",
            "playbookID": "domain_enrichment_generic_test"
        },
        {
            "integrations": "PostgreSQL",
            "playbookID": "PostgreSQL Test"
        },
        {
            "integrations": "google",
            "playbookID": "GsuiteTest"
        },
        {
            "integrations": "OpenPhish",
            "playbookID": "OpenPhish Test Playbook"
        },
        {
            "integrations": "RSA Archer",
            "playbookID": "Archer-Test-Playbook",
            "nightly": true
        },
        {
            "integrations": "jira",
            "playbookID": "Jira-Test"
        },
        {
            "integrations": "jira-v2",
            "playbookID": "Jira-v2-Test"
        },
        {
            "integrations": "ipinfo",
            "playbookID": "IPInfoTest"
        },
        {
            "integrations": "jira",
            "playbookID": "VerifyHumanReadableFormat"
        },
        {
            "playbookID": "ExtractURL Test"
        },
        {
            "playbookID": "strings-test"
        },
        {
            "playbookID": "TestCommonPython"
        },
        {
            "playbookID": "TestFileCreateAndUpload"
        },
        {
            "playbookID": "TestIsValueInArray"
        },
        {
            "playbookID": "TestStringReplace"
        },
        {
            "playbookID": "TestHttpPlaybook"
        },
        {
            "integrations": "SplunkPy",
            "playbookID": "Splunk-Test"
        },
        {
            "integrations": "SplunkPy",
            "playbookID": "SplunkPySearch_Test"
        },
        {
            "integrations" : "McAfee NSM",
            "playbookID" : "McAfeeNSMTest",
            "timeout" : 400,
            "nightly": true
        },
        {
            "integrations": "PhishTank",
            "playbookID": "PhishTank Testing"
        },
        {
            "integrations": "McAfee Web Gateway",
            "playbookID": "McAfeeWebGatewayTest",
            "timeout" : 500
        },
        {
            "integrations": "TCPIPUtils",
            "playbookID": "TCPUtils-Test"
        },
        {
            "playbookID": "ProofpointDecodeURL-Test",
            "timeout": 300
        },
        {
            "playbookID": "listExecutedCommands-Test"
        },
        {
            "integrations": "Service Manager",
            "playbookID": "TestHPServiceManager",
            "timeout": 400
        },
        {
            "playbookID": "LanguageDetect-Test",
            "timeout": 300
        },
        {
            "integrations": "Forcepoint",
            "playbookID": "forcepoint test",
            "timeout": 500,
            "nightly": true
        },
        {
            "playbookID": "GeneratePassword-Test"
        },
        {
            "playbookID": "ZipFile-Test"
        },
        {
            "playbookID": "ExtractDomainTest"
        },
        {
            "playbookID": "Test-IsMaliciousIndicatorFound"
        },
        {
            "playbookID": "TestExtractHTMLTables"
        },
        {
            "integrations": "carbonblackliveresponse",
            "playbookID": "CarbonBlackLiveResponseTest",
            "nightly": true
        },
        {
            "playbookID": "TestSafeBreach",
            "integrations": "SafeBreach"
        },
        {
            "integrations": "urlscan.io",
            "playbookID": "urlscan_malicious_Test",
            "timeout": 300
        },
        {
            "integrations": "EWS v2",
            "playbookID": "pyEWS_Test"
        },
        {

            "integrations": "Netskope",
            "playbookID": "Netskope Test"
        },
        {
            "integrations": "Cylance Protect v2",
            "playbookID": "Cylance Protect v2 Test"
        },
        {
            "integrations": "ReversingLabs Titanium Cloud",
            "playbookID": "ReversingLabsTCTest"
        },
        {
            "integrations": "ReversingLabs A1000",
            "playbookID": "ReversingLabsA1000Test"
        },
        {
            "integrations": "Demisto Lock",
            "playbookID": "DemistoLockTest"
        },
        {
            "playbookID": "test-domain-indicator",
            "timeout": 400
        },
        {
            "playbookID": "Cybereason Test",
            "integrations": "Cybereason",
            "timeout": 1200,
            "fromversion": "4.1.0"
        },
        {
            "integrations": "VirusTotal - Private API",
            "instance_names": "virus_total_private_api_general",
            "playbookID": "File Enrichment - Virus Total Private API Test",
            "nightly": true
        },
        {
            "integrations": "VirusTotal - Private API",
            "instance_names": "virus_total_private_api_general",
            "playbookID": "virusTotalPrivateAPI-test-playbook",
            "timeout": 1400,
            "nightly": true
        },
        {
            "integrations": "VirusTotal - Private API",
            "instance_names": "virus_total_private_api_preferred_vendors",
            "playbookID": "virusTotalPrivateAPI-test-preferred-vendors",
            "timeout": 1400,
            "nightly": true
        },
        {
            "integrations": "Cisco Meraki",
            "playbookID": "Cisco-Meraki-Test"
        },
        {
            "integrations": "Tanium",
            "playbookID": "Tanium Test Playbook",
            "nightly": true,
            "timeout": 1200
        },
        {
            "integrations": "Recorded Future",
            "playbookID": "Recorded Future Test",
            "nightly": true
        },
        {
            "integrations": "Microsoft Graph",
            "playbookID": "Microsoft Graph Test"
        },
        {
            "integrations": "Microsoft Graph User",
            "playbookID": "Microsoft Graph - Test"
        },
        {
            "integrations": "RedLock",
            "playbookID": "RedLockTest",
            "nightly": true
        },
        {
            "integrations": "Symantec Messaging Gateway",
            "playbookID": "Symantec Messaging Gateway Test"
        },
        {
            "integrations": "ThreatConnect",
            "playbookID": "test-ThreatConnect"
        },
        {
            "integrations": "VxStream",
            "playbookID": "VxStream Test",
            "nightly": true
        },
        {
            "integrations":"Cylance Protect",
            "playbookID": "get_file_sample_by_hash_-_cylance_protect_-_test",
            "timeout": 240
        },
        {
            "integrations": "Cylance Protect",
            "playbookID": "endpoint_enrichment_-_generic_test"
        },
        {
            "integrations": "QRadar",
            "playbookID": "test_Qradar"
        },
        {
            "integrations": "VMware",
            "playbookID": "VMWare Test"
        },
        {
            "integrations": "Anomali ThreatStream",
            "playbookID": "Anomali_ThreatStream_Test"
        },
        {
            "integrations": "Farsight DNSDB",
            "playbookID": "DNSDBTest"
        },
        {
            "integrations": "carbonblack-v2",
            "playbookID": "CarbonBlackResponseTest"
        },
        {
            "integrations": "Cisco Umbrella Investigate",
            "playbookID": "Cisco Umbrella Test"
        },
        {
            "integrations": "icebrg",
            "playbookID": "Icebrg Test",
            "timeout" : 500
        },
        {
            "integrations": "Symantec MSS",
            "playbookID": "SymantecMSSTest"
        },
        {
            "integrations": "Remedy AR",
            "playbookID": "Remedy AR Test"
        },
        {
            "integrations": "McAfee Active Response",
            "playbookID": "McAfee-MAR_Test",
            "timeout": 700
        },
        {
            "integrations": "McAfee Threat Intelligence Exchange",
            "playbookID": "McAfee-TIE Test",
            "timeout": 700
        },
        {
            "integrations": "ArcSight Logger",
            "playbookID": "ArcSight Logger test"
        },
        {
            "integrations": "ArcSight ESM v2",
            "playbookID": "ArcSight ESM v2 Test"
        },
        {
            "integrations": "ArcSight ESM v2",
            "playbookID": "test Arcsight - Get events related to the Case"
        },
        {
            "integrations": "XFE",
            "playbookID": "XFE Test",
            "timeout": 140,
            "nightly": true
        },
        {
            "integrations": "McAfee Threat Intelligence Exchange",
            "playbookID": "search_endpoints_by_hash_-_tie_-_test",
            "timeout": 500
        },
        {
            "integrations": "iDefense",
            "playbookID": "iDefenseTest",
            "timeout": 300
        },
        {
            "integrations": "AbuseIPDB",
            "playbookID": "AbuseIPDB Test",
            "nightly": true
        },
        {
            "integrations": "AbuseIPDB",
            "playbookID": "AbuseIPDB PopulateIndicators Test",
            "nightly": true
        },
        {
            "integrations" : "jira",
            "playbookID" : "JiraCreateIssue-example-test"
        },
        {
            "integrations": "LogRhythm",
            "playbookID": "LogRhythm-Test-Playbook",
            "timeout": 200
        },
        {
            "integrations": "FireEye HX",
            "playbookID": "FireEye HX Test"
        },
        {
            "integrations": "Phish.AI",
            "playbookID": "PhishAi-Test"
        },
        {
            "integrations": "Phish.AI",
            "playbookID": "Test-Detonate URL - Phish.AI"
        },
        {
            "integrations": "Centreon",
            "playbookID": "Centreon-Test-Playbook"
        },
        {
            "playbookID": "ReadFile test"
        },
        {
            "integrations": "TruSTAR",
            "playbookID": "TruSTAR Test"
        },
        {
            "integrations": "AlphaSOC Wisdom",
            "playbookID": "AlphaSOC-Wisdom-Test"
        },
        {
            "integrations": "Jask",
            "playbookID": "Jask_Test",
            "fromversion": "4.1.0"
        },
        {
            "integrations": "Qualys",
            "playbookID": "Qualys-Test",
            "nightly": true
        },
        {
            "integrations": "Whois",
            "playbookID": "whois_test",
            "fromversion": "4.1.0"
        },
        {
            "integrations": "RSA NetWitness Endpoint",
            "playbookID": "NetWitness Endpoint Test"
        },
        {
            "integrations": "Check Point Sandblast",
            "playbookID": "Sandblast_malicious_test"
        },
        {
            "playbookID": "TestMatchRegex"
        },
        {
            "integrations": "ActiveMQ",
            "playbookID": "ActiveMQ Test"
        },
        {
            "playbookID": "RegexGroups Test"
        },
        {
            "integrations": "Cisco pxGrid ISE",
            "playbookID": "cisco-ise-test-playbook"
        },
        {
            "integrations": "RSA NetWitness v11.1",
            "playbookID": "RSA NetWitness Test"
        },
        {
            "integrations": "Rasterize",
            "playbookID": "RasterizeImageTest"
        },
        {
            "playbookID": "ExifReadTest"
        },
        {
          "integrations": "Cuckoo Sandbox",
          "playbookID": "CuckooTest",
          "timeout": 700
        },
        {
            "integrations" : "VxStream",
            "playbookID" : "Test-Detonate URL - Crowdstrike",
            "timeout" : 1200
        },
        {
            "playbookID": "Detonate File - Generic Test",
            "timeout": 500
        },
        {
            "integrations": [
                "Lastline",
                "WildFire-v2",
                "SNDBOX",
                "VxStream",
                "McAfee Advanced Threat Defense"
            ],
            "playbookID" : "Detonate File - Generic Test",
            "timeout" : 2400,
            "nightly" : true
        },
        {
            "playbookID": "detonate_file_-_generic_test",
            "toversion": "3.6.0"
        },
        {
            "playbookID": "STIXParserTest"
        },
        {
           "playbookID": "Detonate URL - Generic Test",
           "timeout": 2000,
           "nightly": true,
           "integrations": [
             "McAfee Advanced Threat Defense",
             "VxStream",
             "Lastline"
           ]
        },
        {
            "playbookID": "ReadPDFFile-Test"
        },
        {
            "integrations": [
                "VirusTotal",
                "urlscan.io",
                "activedir"
            ],
            "instance_names": "virus_total_general",
            "playbookID": "entity_enrichment_generic_test",
            "timeout": 240
        },
        {
            "integrations": [
                "FalconHost",
                "McAfee Threat Intelligence Exchange",
                "carbonblackprotection",
                "carbonblack"
            ],
            "playbookID": "search_endpoints_by_hash_-_generic_-_test",
            "timeout": 500
        },
        {
            "integrations": "Zscaler",
            "playbookID": "Zscaler Test",
            "nightly": true,
            "timeout": 500
        },
        {
            "playbookID": "DemistoUploadFileToIncident Test",
            "integrations": "Demisto REST API"
        },
        {
            "playbookID": "DemistoUploadFile Test",
            "integrations": "Demisto REST API"
        },
        {
            "playbookID": "MaxMind Test",
            "integrations": "MaxMind GeoIP2"

        },
        {
            "playbookID": "Test_Sagemaker",
            "integrations": "AWS Sagemaker"

        },
        {
            "playbookID": "Phishing test - attachment",
            "timeout": 600,
            "nightly": true,
            "integrations": [
                "EWS Mail Sender",
                "Pwned",
                "Demisto REST API",
                "Palo Alto Minemeld"
            ]
        },
        {
            "playbookID": "Phishing test - Inline",
            "timeout": 500,
            "nightly": true,
            "integrations": [
                "EWS Mail Sender",
                "Pwned",
                "Demisto REST API",
                "Palo Alto Minemeld"
            ]
        },
        {
            "playbookID": "Phishing v2 Test - Attachment",
            "timeout": 600,
            "nightly": true,
            "integrations": [
                "EWS Mail Sender",
                "Pwned",
                "Demisto REST API",
                "Palo Alto Minemeld"
            ]
        },
        {
            "playbookID": "Phishing v2 Test - Inline",
            "timeout": 500,
            "nightly": true,
            "integrations": [
                "EWS Mail Sender",
                "Pwned",
                "Demisto REST API",
                "Palo Alto Minemeld"
            ]
        },
        {
            "integrations": "duo",
            "playbookID": "DUO Test Playbook"
        },
        {
            "playbookID": "SLA Scripts - Test"
        },
        {
            "playbookID": "PcapHTTPExtractor-Test"
        },
        {
            "playbookID": "Ping Test Playbook"
        },
        {
            "playbookID": "Active Directory Test",
            "instance_names": "active_directory_query_v2",
            "integrations": "Active Directory Query v2"
        },
        {
            "integrations": "Active Directory Query v2",
            "instance_names": "active_directory_query_v2_with_port_configuration",
            "playbookID": "Active Directory Query V2 configuration with port"
        },
        {
            "integrations": "mysql",
            "playbookID": "MySQL Test"
        },
        {
            "playbookID": "Email Address Enrichment - Generic v2 - Test"
        },
        {
            "playbookID": "Email Address Enrichment - Generic v2.1 - Test",
            "integrations": "Active Directory Query v2"
        },
        {
            "integrations": "Phishme Intelligence",
            "playbookID": "Test - PhishMe Intelligence",
            "timeout": 500
        },
        {
            "playbookID": "GDPRContactAuthorities Test"
        },
        {
            "integrations": "Google Resource Manager",
            "playbookID": "GoogleResourceManager-Test",
            "timeout": 500,
            "nightly": true
        },
        {
            "integrations": "Freshdesk",
            "playbookID": "Freshdesk-Test",
            "timeout": 500,
            "nightly": true
        },
        {
            "playbookID": "Autoextract - Test"
        },
        {
            "playbookID": "FilterByList - Test",
            "fromversion": "4.1.0"
        },
        {
            "integrations": "Kafka V2",
            "playbookID": "Kafka Test"
        },
        {
            "playbookID": "File Enrichment - Generic v2 - Test",
            "instance_names": "virus_total_private_api_general",
            "integrations": [
                "VirusTotal - Private API",
                "Cylance Protect v2"
            ]
        },
        {
            "integrations": "McAfee Active Response",
            "playbookID": "Endpoint data collection test",
            "timeout": 500
        },
        {
            "integrations": "McAfee Active Response",
            "playbookID": "MAR - Endpoint data collection test",
            "timeout": 500
        },
        {

            "integrations": "DUO Admin",
            "playbookID": "DuoAdmin API test playbook"
        },
        {
            "playbookID": "TestShowScheduledEntries"
        },
        {
            "integrations": "Symantec Advanced Threat Protection",
            "playbookID": "Symantec ATP Test"

        },
        {
            "playbookID": "CheckDockerImageAvailableTest"
        },
        {
            "playbookID": "ExtractDomainFromEmailTest"
        },
        {
            "integrations": "Threat Grid",
            "playbookID": "Test-Detonate URL - ThreatGrid"
        },
        {
            "playbookID": "Account Enrichment - Generic v2 - Test",
            "integrations": "activedir"
        },
        {
            "playbookID": "Endpoint Enrichment - Generic v2 - Test",
            "integrations": [
                "FalconHost",
                "Cylance Protect",
                "carbonblack",
                "epo",
                "activedir"
            ]
        },
        {
            "playbookID": "Endpoint Enrichment - Generic v2.1 - Test",
            "integrations": [
                "FalconHost",
                "Cylance Protect v2",
                "carbonblack-v2",
                "epo",
                "Active Directory Query v2"
            ]
        },
        {
            "playbookID": "EmailReputationTest",
            "integrations": "Pwned"
        },
        {
            "integrations": "Symantec Deepsight Intelligence",
            "playbookID": "Symantec Deepsight Test"
        },
        {
            "playbookID": "ExtractDomainFromEmailTest"
        },
        {
            "integrations": "Snowflake",
            "playbookID": "Snowflake-Test"
        },
        {
            "playbookID": "Account Enrichment - Generic v2.1 - Test",
            "integrations": "Active Directory Query v2"
        },
        {
            "integrations": "Cisco Umbrella Investigate",
            "playbookID": "Domain Enrichment - Generic v2 - Test"
        },
        {
            "integrations": "Google BigQuery",
            "playbookID": "Google BigQuery Test"
        },
        {
            "integrations": "nmap",
            "playbookID": "af2f5a99-d70b-48c1-8c25-519732b733f2"
        },
        {
            "integrations": "Zoom",
            "playbookID": "Zoom_Test"
        },
        {
            "integrations": "Palo Alto Networks Cortex",
            "playbookID": "Palo Alto Networks Cortex Test"
        },
        {
            "playbookID": "Palo Alto Networks Cortex Test",
            "fromversion": "4.1.0"
        },
        {
            "playbookID": "IP Enrichment - Generic v2 - Test",
            "integrations": "Threat Crowd",
            "fromversion": "4.1.0"
        },
        {
            "integrations": "Cherwell",
            "playbookID": "Cherwell Example Scripts - test"
        },
        {
            "integrations": "Cherwell",
            "playbookID": "Cherwell - test"
        },
        {
            "integrations": "CarbonBlackProtectionV2",
            "playbookID": "Carbon Black Enterprise Protection V2 Test"
        },
        {
            "integrations": "Active Directory Query v2",
            "instance_names": "active_directory_query_v2",
            "playbookID": "Test ADGetUser Fails with no instances 'Active Directory Query' (old version)"
        },
        {
            "integrations": "ANYRUN",
            "playbookID": "ANYRUN-Test"
        },
        {
            "integrations": "ANYRUN",
            "playbookID": "Detonate File - ANYRUN - Test"
        },
        {
            "integrations": "ANYRUN",
            "playbookID": "Detonate URL - ANYRUN - Test"
        },
        {
            "integrations": "Netcraft",
            "playbookID": "Netcraft test"
        },
        {
            "integrations": "EclecticIQ Platform",
            "playbookID": "EclecticIQ Test"
        },
        {
            "playbookID": "FormattingPerformance - Test",
            "fromversion": "5.0.0"
        },
        {
            "integrations": "ANYRUN",
            "playbookID": "Detonate File From URL - ANYRUN - Test"
        },
        {
            "integrations": "AWS - S3v2",
            "playbookID": "97393cfc-2fc4-4dfe-8b6e-af64067fc436"
        },
        {
            "integrations": "AWS - CloudWatchLogs",
            "playbookID": "2cddaacb-4e4c-407e-8ef5-d924867b810c"
        },
        {
            "integrations": "AWS - CloudTrail",
            "playbookID": "3da2e31b-f114-4d7f-8702-117f3b498de9"
        },
        {
            "playbookID": "5dc848e5-a649-4394-8300-386770d39d75"
        },
        {
            "integrations": "carbonblackprotection",
            "playbookID": "67b0f25f-b061-4468-8613-43ab13147173"
        },
        {
            "integrations": [
                "AWS - EC2",
                "AWS - EC2_copy"
            ],
            "playbookID": "d66e5f86-e045-403f-819e-5058aa603c32"
        },
        {
            "integrations": "DomainTools",
            "playbookID": "DomainTools-Test"
        },
        {
            "integrations": "Cisco Spark",
            "playbookID": "efc817d2-6660-4d4f-890d-90513ca1e180"
        },
        {
            "playbookID": "Get File Sample By Hash - Generic - Test"
        },
        {
            "playbookID": "Get File Sample From Hash - Generic - Test"
        },
        {
            "playbookID": "get_file_sample_by_hash_-_carbon_black_enterprise_Response_-_test"
        },
        {
            "playbookID": "get_file_sample_from_path_-_d2_-_test"
        },
        {
            "integrations": "Remedy On-Demand",
            "playbookID": "Remedy-On-Demand-Test"
        },
        {
            "playbookID": "ssdeepreputationtest"
        },
        {
            "playbookID": "TestIsEmailAddressInternal"
        },
        {
            "integrations": "AWS - S3",
            "playbookID": "113aca8a-ee52-419f-89a6-150ee232d0d1"
        },
        {
            "playbookID": "search_endpoints_by_hash_-_carbon_black_response_-_test"
        },
        {
            "integrations": "Google Cloud Compute",
            "playbookID": "GoogleCloudCompute-Test"
        },
        {
            "integrations": "Image OCR",
            "playbookID": "TestImageOCR"
        },
        {
            "playbookID": "EWS test"
        },
        {
<<<<<<< HEAD
            "playbookID": "EWS test"
        },{
            "integrations": "Ipstack",
            "playbookID": "Ipstack_Test"
=======
            "integrations": "fireeye",
            "playbookID": "Detonate File - FireEye AX - Test"
>>>>>>> 664f7081
        }
    ],
    "skipped_tests": {
        "domain_enrichment_generic_test": "Test is old and uses VirusTotal which has quota problems. The v2 playbook has a better test",
        "url_enrichment_-_generic_test": "Deprecated playbook - the playbook seems to be deleted",
        "EWS test": "Old test",
        "Lastline - testplaybook": "Checking the integration via Generic detonation playbooks, don't want to load the daily quota",
        "entity_enrichment_generic_test": "Flaky test - fails for changing reasons, requires more investigation (issue 16490)",
        "ArcSight Logger test": "Possibly outdated API calls",
        "Qualys-Test": "Test is failing on qualys-report-list not returning results, and also seems there's a proxy issue (issue 16486)",
        "Microsoft Graph Test": "DB is missing alerts to test on - in work of DevOps",
        "TruSTAR Test": "The test runs even when not supposed to, which causes its quota to run out",
        "TestDedupIncidentsByName": "skipped on purpose - this is part of the TestDedupIncidentsPlaybook - no need to execute separately as a test",
        "TestSafeBreach": "Instance configuration change causes test failure (issue 15909)",
        "Test-IsMaliciousIndicatorFound": "Unstable test (issue 15940)",
        "Test-Detonate URL - ThreatGrid": "Outdated test",
        "ip_enrichment_generic_test": "Need to check if test is valid, and the playbook is going to be deprecated now.",
        "email_test": "Old test for deprecated playbook. Need to check if test is even valid",
        "JoeSecurityTestDetonation": "command joe-download-report fails (issue 16118)",
        "af2f5a99-d70b-48c1-8c25-519732b733f2": "Added here because test existed but was not configured - need to review the test",
        "Zoom_test": "Added here because test existed but was not configured - need to review the test",
        "Test - CrowdStrike Falcon": "Test is unmockable, and has its data deleted every few weeks",
        "DomainTools-Test": "No instance",
        "Remedy-On-Demand-Test": "No instance",
        "97393cfc-2fc4-4dfe-8b6e-af64067fc436": "No instance",
        "2cddaacb-4e4c-407e-8ef5-d924867b810c": "Skipped pending PR",
        "3da2e31b-f114-4d7f-8702-117f3b498de9": "Skipped pending PR",
        "d66e5f86-e045-403f-819e-5058aa603c32": "skipped until PR is merged (pr 3220)",
        "113aca8a-ee52-419f-89a6-150ee232d0d1": "skipped until PR is merged (pr 3512)",
        "Carbon Black Enterprise Protection V2 Test": "Data changes within Carbon Black on a weekly basis - which requires to update the test",
        "5dc848e5-a649-4394-8300-386770d39d75": "old test, needs to check if relevant",
        "Get File Sample By Hash - Generic - Test": "old test, needs to check if relevant",
        "Get File Sample From Hash - Generic - Test": "old test, needs to check if relevant",
        "get_file_sample_by_hash_-_carbon_black_enterprise_Response_-_test": "old test, needs to check if relevant",
        "get_file_sample_from_path_-_d2_-_test": "old test, needs to check if relevant",
        "ssdeepreputationtest": "old test, needs to check if relevant",
        "search_endpoints_by_hash_-_carbon_black_response_-_test": "old test, needs to check if relevant",
        "okta_test_playbook": "test failed (Issue 17041)",
        "Detonate File - FireEye AX - Test": "No instance"
    },
    "skipped_integrations": {
      "_comment": "~~~ NO INSTANCE - will not be resolved ~~~",
        "FortiGate": "License expired, and not going to get one (issue 14723)",
        "Attivo Botsink": "no instance, not going to get it",
        "VMware": "no License, and probably not going to get it",
        "AWS Sagemaker": "License expired, and probably not going to get it",
        "Symantec MSS": "No instance, probably not going to get it (issue 15513)",
        "EclecticIQ Platform": "Instance Issues",
        "Google Cloud Compute": "Can't test yet",
        "McAfee Advanced Threat Defense": "License expired",
        "Cymon": "The service was discontinued since April 30th, 2019.",


      "_comment": "~~~ INSTANCE ISSUES ~~~",
        "Tufin": "Calls to instance return 502 error. @itay reached out (issue 16441)",
        "McAfee Advanced Threat Defense": "no license, issue 16909",
        "Dell Secureworks": "Instance locally installed on @liorblob PC",
        "MimecastV2": "Several issues with instance",
        "Netskope": "instance is down",
        "Farsight DNSDB": "No instance (issue 15512)",
        "Service Manager": "Expired license",
        "carbonblackprotection": "License expired",
        "icebrg": "Requires BD (issue 14312)",
        "Freshdesk": "Trial account expired",
        "Threat Grid": "instance problem (issue 16197)",
        "Kafka V2": "Can not connect to instance from remote",
        "Check Point Sandblast": "No access (issue 15948)",
        "IntSights": "Account Expired (issue #16351)",
        "Remedy AR": "getting 'Not Found' in test button",
        "XFE": "License expired",
        "RedLock": "Credentials and API problems (issue 15493)",
        "Salesforce": "User and password expired (issue 15901)",
        "RedCanary": "License expired",
        "LogRhythm": "Need to fix SOAP api",
        "ANYRUN": "No instance",
        "Snowflake": "Looks like account expired, needs looking into",
        "RSA Archer": "No instance",
        "Cisco Spark": "No instance",
        "Minerva Labs Anti-Evasion Platform": "No instance",

      "_comment": "~~~ UNSTABLE ~~~",
        "ServiceNow": "Instance goes to hibernate every few hours",
        "Tanium": "Instance is not stable (issue 15497)",
        "Tenable.sc": "unstable instance",
        "Tenable.io": "Unstable instance (issue 16115)",

      "_comment": "~~~ OTHER ~~~",
        "iDefense": "DevOps investigation",
        "RSA NetWitness Endpoint": "Instance is down, waiting for devops to rebuild",
        "BitDam": "Changes in service (issue #16247)",
        "Zoom": "Added here because test existed but was not configured - need to review the test",
        "Palo Alto Networks Cortex": "Changing the auth flow, will unskip when ready",

      "_comment": "~~~ QUOTA ISSUES ~~~",
        "Joe Security": "Monthly quota exceeded, remove from skipped on or after April 1st",
        "Google Resource Manager": "Cannot create projects because have reached alloted quota.",
        "VirusTotal - Private API": "reached api alloted quota."
    },
    "nigthly_integrations": [
        "Lastline",
        "TruSTAR"
    ],
    "unmockable_integrations": {
        "Google BigQuery": "SSL problem",
        "Netcraft": "SSL failure",
        "CarbonBlackProtectionV2": "Mocking makes fetch incidents fail",
        "Palo Alto Networks Cortex": "SDK",
        "Devo": "Pending Check",
        "Jask": "Integration requires SSL",
        "CrowdstrikeFalcon": "Mock recording fails, and fails while trying to record a new recording",
        "TCPIPUtils": "Integration requires SSL",
        "Palo Alto Minemeld": "Pending check: issue 16072",
        "PagerDuty v2": "Integration requires SSL",
        "Autofocus": "JS integration, problem listed in issue 15544",
        "Panorama": "Pending check: issue 16122",
        "RTIR": "Pending check: issue 16072",
        "GRR": "Pending check: issue 16072",
        "PageDuty": "Pending check: issue 16072",
        "carbonblackliveresponse": "Pending check: issue 16072",
        "RecordedFuture": "Pending check: issue 16072",
        "AbuseIPDB": "Pending check: issue 16072",
        "FireEye HX": "Pending check: issue 16072",
        "EWS Mail Sender": "Inconsistent test (playback fails, record succeeds)",
        "EWS v2": "Inconsistent test (playback fails, record succeeds)",
        "Alexa Rank Indicator": "Integration should never use proxy",
        "Pwned": "Integration has no proxy checkbox",
        "Luminate": "Integration has no proxy checkbox",
        "dnstwist": "Integration has no proxy checkbox",
        "CVE Search": "Integration has no proxy checkbox",
        "Shodan": "Integration has no proxy checkbox",
        "Gmail": "Integration has no proxy checkbox",
        "Lastline": "JS integration, problem listed in this issue https://github.com/demisto/etc/issues/15544",
        "OpenPhish": "JS integration, problem listed in this issue https://github.com/demisto/etc/issues/15544",
        "VxStream": "JS integration, problem listed in this issue https://github.com/demisto/etc/issues/15544. Detonate URL: Large mock file.",
        "ThreatExchange": "JS integration, problem listed in this issue https://github.com/demisto/etc/issues/15544",
        "wildfire": "JS integration, problem listed in this issue https://github.com/demisto/etc/issues/15544",
        "FalconHost": "JS integration, problem listed in this issue https://github.com/demisto/etc/issues/15544",
        "VirusTotal": "JS integration, problem listed in this issue https://github.com/demisto/etc/issues/15544",
        "VirusTotal - Private API": "Issues with proxy name and default values",
        "carbonblack-v2": "JS integration, problem listed in this issue https://github.com/demisto/etc/issues/15544",
        "PhishTank": "Pending merge of branch proxy-unsecure-checks",
        "Cisco Meraki": "Pending merge of branch proxy-unsecure-checks",
        "epo": "Pending merge of branch proxy-unsecure-checks",
        "FalconIntel": "Pending merge of branch proxy-unsecure-checks",
        "ipinfo": "Pending merge of branch proxy-unsecure-checks",
        "RSA NetWitness Packets and Logs": "Pending merge of branch proxy-unsecure-checks",
        "SNDBOX": "Pending merge of branch proxy-unsecure-checks",
        "GoogleSafeBrowsing": "Pending merge of branch proxy-unsecure-checks",
        "BigFix": "Pending merge of branch proxy-unsecure-checks",
        "Cisco Umbrella Investigate": "Pending merge of branch proxy-unsecure-checks",
        "InfoArmor VigilanteATI": "Pending merge of branch proxy-unsecure-checks",
        "Rapid7 Nexpose": "Pending merge of branch proxy-unsecure-checks",
        "urlscan.io": "Pending merge of branch proxy-unsecure-checks",
        "Threat Grid": "Pending merge of branch proxy-unsecure-checks",
        "OTRS": "Pending merge of branch proxy-unsecure-checks",
        "McAfee Advanced Threat Defense": "Pending merge of branch proxy-unsecure-checks",
        "Preempt": "Insecure has a non empty default value, will require fixing and merging",
        "Cybereason": "Insecure has a non empty default value, will require fixing and merging",
        "Cuckoo Sandbox": "Proxy has a non empty default value, will require fixing and merging",
        "Phishme Intelligence": "Proxy has a non empty default value, will require fixing and merging",
        "HashiCorp Vault": "Test fails with mock - need to test without mock",
        "google": "'unsecure' parameter not working",
        "Check Point Sandblast": "Test fails with mock - need to test without mock",
        "Anomali ThreatStream": "'proxy' parameter not working",
        "Active Directory Query v2": "Checking",
        "MaxMind GeoIP2": "Checking",
        "AlphaSOC Wisdom": "Checking",
        "Phish.AI": "Checking",
        "jira": "Checking",
        "ArcSight ESM v2": "Checking",
        "Cylance Protect": "Checking",
        "ReversingLabs A1000": "Checking",
        "ReversingLabs Titanium Cloud": "No Unsecure checkbox. proxy trying to connect when disabled.",
        "Cylance Protect v2": "Checking",
        "SafeBreach": "Checking",
        "Symantec Endpoint Protection V2": "Checking",
        "McAfee ESM-v10": "Checking",
        "Salesforce": "Checking",
        "okta": "Checking",
        "WhatsMyBrowser": "Checking",
        "Check Point": "Checking",
        "Awake Security": "Checking",
        "CIRCL": "Checking",
        "Thinkst Canary": "Checking",
        "SplunkPy": "Checking",
        "Symantec Advanced Threat Protection": "Checking",
        "ProtectWise": "Nightly - Checking",
        "Tenable.io": "Nightly - Checking",
        "google-vault": "Nightly - Checking",
        "Intezer": "Nightly - Checking",
        "RSA Archer": "Nightly - Checking",
        "McAfee NSM": "Nightly - Checking",
        "Forcepoint": "Nightly - Checking",
        "RedCanary": "Nightly - Checking",
        "Whois": "Integration socks proxy on tcp connection not http/s",
        "SCADAfence CNM": "might be dynamic test",
        "Recorded Future": "might be dynamic test",
        "QRadar": "might be dynamic test",
        "Centreon": "might be dynamic test",
        "Cisco pxGrid ISE": "might be dynamic test",
        "RSA NetWitness v11.1": "might be dynamic test",
        "Signal Sciences WAF": "error with certificate",
        "Zscaler": "might be dynamic test",
        "Skyformation": "Failure to connect to proxy",
        "Remedy AR": "Failure to connect to proxy",
        "Snowflake": "Trust any cert not working: issue #16572",
        "Google Cloud Compute": "checking",
        "jira-v2": "inconsistent test (uploads randomly generated file each time)",
        "Microsoft Graph User": "checking",
        "Cherwell": "HTTPConnectionPool(host='172.17.0.1', port=9997): Max retries exceeded with url: (Caused by ProxyError('Cannot connect to proxy",
        "DUO Admin": "Missing proxy and trust any cert option #16893",
        "AWS - CloudWatchLogs": "Integration requires SSL",
        "AWS - CloudTrail": "Integration requires SSL",
        "AWS - EC2": "Integration requires SSL",
        "AWS - S3": "Integration requires SSL",
        "Image OCR": "Doesn't perform network communication"
    }
}<|MERGE_RESOLUTION|>--- conflicted
+++ resolved
@@ -1471,15 +1471,13 @@
             "playbookID": "EWS test"
         },
         {
-<<<<<<< HEAD
             "playbookID": "EWS test"
         },{
             "integrations": "Ipstack",
             "playbookID": "Ipstack_Test"
-=======
-            "integrations": "fireeye",
-            "playbookID": "Detonate File - FireEye AX - Test"
->>>>>>> 664f7081
+        }, {
+          "integrations": "fireeye",
+          "playbookID": "Detonate File - FireEye AX - Test"
         }
     ],
     "skipped_tests": {
