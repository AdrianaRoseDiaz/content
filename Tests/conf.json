--- conflicted
+++ resolved
@@ -2214,14 +2214,14 @@
             "fromversion": "5.5.0"
         },
         {
-<<<<<<< HEAD
-            "integrations": "DShield Feed",
-            "playbookID": "playbook-DshieldFeed_test",
-=======
             "integrations": "Recorded Future Feed",
             "playbookID": "RecordedFutureFeed - Test",
             "timeout": 1000,
->>>>>>> 1782e0a8
+            "fromversion": "5.5.0"
+        },
+        {
+            "integrations": "DShield Feed",
+            "playbookID": "playbook-DshieldFeed_test",
             "fromversion": "5.5.0"
         }
     ],
