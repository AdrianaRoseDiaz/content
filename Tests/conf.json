--- conflicted
+++ resolved
@@ -4985,17 +4985,16 @@
             "fromversion": "6.1.0"
         },
         {
-<<<<<<< HEAD
             "integrations": "FortiSIEMV2",
             "playbookID": "playbook-FortiSIEMV2_Test",
             "fromversion": "6.0.0"
-=======
+        },
+        {
             "playbookID": "HttpV2-test",
             "fromversion": "6.5.0",
             "scripts": [
                 "HttpV2"
             ]
->>>>>>> 5576f5cc
         }
     ],
     "skipped_tests": {
