--- conflicted
+++ resolved
@@ -106,7 +106,6 @@
 Classifiers
 SentinelOne
 URLs
-<<<<<<< HEAD
 CrowdStrike
 FAQ
 hashes
@@ -130,7 +129,5 @@
 GZIP
 ioc
 XSOAR's
-=======
 hostname
-EDR
->>>>>>> e046897f
+EDR