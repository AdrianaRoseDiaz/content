--- conflicted
+++ resolved
@@ -418,11 +418,7 @@
 # 3. wait for playbook to finish run
 # 4. if test pass - delete incident & instance
 # return playbook status
-<<<<<<< HEAD
-def test_integration(client, integrations, playbook_id, prints_manager, server_url, options=None, is_mock_run=False,
-=======
 def test_integration(client, server_url, integrations, playbook_id, prints_manager, options=None, is_mock_run=False,
->>>>>>> 571cf069
                      thread_index=0):
     options = options if options is not None else {}
     # create integrations instances
