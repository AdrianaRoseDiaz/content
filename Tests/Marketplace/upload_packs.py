--- conflicted
+++ resolved
@@ -234,11 +234,8 @@
         if id_set:
             with open(id_set, 'r') as id_set_file:
                 id_set_dict = json.load(id_set_file)
-<<<<<<< HEAD
-        valid_packs_names = list(id_set_dict.get('Packs', {}).keys())
-=======
+
         valid_packs_names = set(id_set_dict.get('Packs', {}).keys())
->>>>>>> 8fc39baf
         # search for invalid packs folder inside index
         invalid_packs_names = {(entry.name, entry.path) for entry in os.scandir(index_folder_path) if
                                entry.name not in valid_packs_names and entry.is_dir()}
